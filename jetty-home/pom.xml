--- conflicted
+++ resolved
@@ -135,11 +135,7 @@
                 org.eclipse.jetty.orbit,org.eclipse.jetty.http2,org.eclipse.jetty.http3,org.eclipse.jetty.quic,org.eclipse.jetty.websocket,org.eclipse.jetty.ee9.websocket,org.eclipse.jetty.ee10.websocket,org.eclipse.jetty.fcgi,org.eclipse.jetty.toolchain,org.apache.taglibs
               </excludeGroupIds>
               <excludeArtifactIds>
-<<<<<<< HEAD
-                jetty-ee9-apache-jsp,jetty-ee10-apache-jsp,jetty-ee9-glassfish-jstl,jetty-ee10-glassfish-jstl,jetty-start,jetty-slf4j-impl
-=======
-                apache-jsp,glassfish-jstl,jetty-start,jetty-slf4j-impl,javadoc
->>>>>>> ccdf6fb9
+                jetty-ee9-apache-jsp,jetty-ee10-apache-jsp,jetty-ee9-glassfish-jstl,jetty-ee10-glassfish-jstl,jetty-start,jetty-slf4j-impl,javadoc
               </excludeArtifactIds>
               <includeTypes>jar</includeTypes>
               <outputDirectory>${assembly-directory}/lib</outputDirectory>
