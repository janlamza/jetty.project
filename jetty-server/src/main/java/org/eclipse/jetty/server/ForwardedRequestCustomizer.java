//
// ========================================================================
// Copyright (c) 1995-2020 Mort Bay Consulting Pty Ltd and others.
//
// This program and the accompanying materials are made available under
// the terms of the Eclipse Public License 2.0 which is available at
// https://www.eclipse.org/legal/epl-2.0
//
// This Source Code may also be made available under the following
// Secondary Licenses when the conditions for such availability set
// forth in the Eclipse Public License, v. 2.0 are satisfied:
// the Apache License v2.0 which is available at
// https://www.apache.org/licenses/LICENSE-2.0
//
// SPDX-License-Identifier: EPL-2.0 OR Apache-2.0
// ========================================================================
//

package org.eclipse.jetty.server;

import java.lang.invoke.MethodHandle;
import java.lang.invoke.MethodHandles;
import java.lang.invoke.MethodType;
import java.net.InetSocketAddress;
import javax.servlet.ServletRequest;

import org.eclipse.jetty.http.BadMessageException;
import org.eclipse.jetty.http.HostPortHttpField;
import org.eclipse.jetty.http.HttpField;
import org.eclipse.jetty.http.HttpFields;
import org.eclipse.jetty.http.HttpHeader;
import org.eclipse.jetty.http.HttpScheme;
import org.eclipse.jetty.http.HttpURI;
import org.eclipse.jetty.http.QuotedCSVParser;
import org.eclipse.jetty.server.HttpConfiguration.Customizer;
import org.eclipse.jetty.util.ArrayTrie;
import org.eclipse.jetty.util.HostPort;
import org.eclipse.jetty.util.StringUtil;
import org.eclipse.jetty.util.Trie;

import static java.lang.invoke.MethodType.methodType;

/**
 * Customize Requests for Proxy Forwarding.
 * <p>
 * This customizer looks at at HTTP request for headers that indicate
 * it has been forwarded by one or more proxies.  Specifically handled are
 * <ul>
 * <li>{@code Forwarded}, as defined by <a href="https://tools.ietf.org/html/rfc7239">rfc7239</a>
 * <li>{@code X-Forwarded-Host}</li>
 * <li>{@code X-Forwarded-Server}</li>
 * <li>{@code X-Forwarded-For}</li>
 * <li>{@code X-Forwarded-Proto}</li>
 * <li>{@code X-Proxied-Https}</li>
 * </ul>
 * <p>If these headers are present, then the {@link Request} object is updated
 * so that the proxy is not seen as the other end point of the connection on which
 * the request came</p>
 * <p>Headers can also be defined so that forwarded SSL Session IDs and Cipher
 * suites may be customised</p>
 * <p>
 *     The Authority (host and port) is updated on the {@link Request} object based
 *     on the host / port information in the following search order.
 * </p>
 * <table style="border: 1px solid black; border-collapse: separate; border-spacing: 0px;">
 *     <caption style="font-weight: bold; font-size: 1.2em">Request Authority Search Order</caption>
 *     <colgroup>
 *         <col><col style="width: 15%"><col><col><col><col>
 *     </colgroup>
 *     <thead style="background-color: lightgray">
 *         <tr>
 *             <th>#</th>
 *             <th>Value Origin</th>
 *             <th>Host</th>
 *             <th>Port</th>
 *             <th>Protocol</th>
 *             <th>Notes</th>
 *         </tr>
 *     </thead>
 *     <tbody style="text-align: left; vertical-align: top;">
 *         <tr>
 *             <td>1</td>
 *             <td><code>Forwarded</code> Header</td>
 *             <td>"{@code host=<host>}" param (Required)</td>
 *             <td>"{@code host=<host>:<port>} param (Implied)</td>
 *             <td>"{@code proto=<value>}" param (Optional)</td>
 *             <td>From left-most relevant parameter (see <a href="https://tools.ietf.org/html/rfc7239">rfc7239</a>)</td>
 *         </tr>
 *         <tr>
 *             <td>2</td>
 *             <td><code>X-Forwarded-Host</code> Header</td>
 *             <td>Required</td>
 *             <td>Implied</td>
 *             <td>n/a</td>
 *             <td>left-most value</td>
 *         </tr>
 *         <tr>
 *             <td>3</td>
 *             <td><code>X-Forwarded-Port</code> Header</td>
 *             <td>n/a</td>
 *             <td>Required</td>
 *             <td>n/a</td>
 *             <td>left-most value (only if {@link #getForwardedPortAsAuthority()} is true)</td>
 *         </tr>
 *         <tr>
 *             <td>4</td>
 *             <td><code>X-Forwarded-Server</code> Header</td>
 *             <td>Required</td>
 *             <td>Optional</td>
 *             <td>n/a</td>
 *             <td>left-most value</td>
 *         </tr>
 *         <tr>
 *             <td>5</td>
 *             <td><code>X-Forwarded-Proto</code> Header</td>
 *             <td>n/a</td>
 *             <td>Implied from value</td>
 *             <td>Required</td>
 *             <td>
 *                 <p>left-most value becomes protocol.</p>
 *                 <ul>
 *                     <li>Value of "<code>http</code>" means port=80.</li>
 *                     <li>Value of "{@link HttpConfiguration#getSecureScheme()}" means port={@link HttpConfiguration#getSecurePort()}.</li>
 *                 </ul>
 *             </td>
 *         </tr>
 *         <tr>
 *             <td>6</td>
 *             <td><code>X-Proxied-Https</code> Header</td>
 *             <td>n/a</td>
 *             <td>Implied from value</td>
 *             <td>boolean</td>
 *             <td>
 *                 <p>left-most value determines protocol and port.</p>
 *                 <ul>
 *                     <li>Value of "<code>on</code>" means port={@link HttpConfiguration#getSecurePort()}, and protocol={@link HttpConfiguration#getSecureScheme()}).</li>
 *                     <li>Value of "<code>off</code>" means port=80, and protocol=http.</li>
 *                 </ul>
 *             </td>
 *         </tr>
 *     </tbody>
 * </table>
 *
 * @see <a href="http://en.wikipedia.org/wiki/X-Forwarded-For">Wikipedia: X-Forwarded-For</a>
 * @see <a href="https://tools.ietf.org/html/rfc7239">RFC 7239: Forwarded HTTP Extension</a>
 */
public class ForwardedRequestCustomizer implements Customizer
{
    private HostPortHttpField _forcedHost;
    private boolean _proxyAsAuthority = false;
    private boolean _forwardedPortAsAuthority = true;
    private String _forwardedHeader = HttpHeader.FORWARDED.toString();
    private String _forwardedHostHeader = HttpHeader.X_FORWARDED_HOST.toString();
    private String _forwardedServerHeader = HttpHeader.X_FORWARDED_SERVER.toString();
    private String _forwardedProtoHeader = HttpHeader.X_FORWARDED_PROTO.toString();
    private String _forwardedForHeader = HttpHeader.X_FORWARDED_FOR.toString();
    private String _forwardedPortHeader = HttpHeader.X_FORWARDED_PORT.toString();
    private String _forwardedHttpsHeader = "X-Proxied-Https";
    private String _forwardedCipherSuiteHeader = "Proxy-auth-cert";
    private String _forwardedSslSessionIdHeader = "Proxy-ssl-id";
    private boolean _sslIsSecure = true;
    private Trie<MethodHandle> _handles;

    public ForwardedRequestCustomizer()
    {
        updateHandles();
    }

    /**
     * @return true if the proxy address obtained via
     * {@code X-Forwarded-Server} or RFC7239 "by" is used as
     * the request authority. Default false
     */
    public boolean getProxyAsAuthority()
    {
        return _proxyAsAuthority;
    }

    /**
     * @param proxyAsAuthority if true, use the proxy address obtained via
     * {@code X-Forwarded-Server} or RFC7239 "by" as the request authority.
     */
    public void setProxyAsAuthority(boolean proxyAsAuthority)
    {
        _proxyAsAuthority = proxyAsAuthority;
    }

    /**
     * @param rfc7239only Configure to only support the RFC7239 Forwarded header and to
     * not support any {@code X-Forwarded-} headers.   This convenience method
     * clears all the non RFC headers if passed true and sets them to
     * the default values (if not already set) if passed false.
     */
    public void setForwardedOnly(boolean rfc7239only)
    {
        if (rfc7239only)
        {
            if (_forwardedHeader == null)
                _forwardedHeader = HttpHeader.FORWARDED.toString();
            _forwardedHostHeader = null;
            _forwardedServerHeader = null;
            _forwardedForHeader = null;
            _forwardedPortHeader = null;
            _forwardedProtoHeader = null;
            _forwardedHttpsHeader = null;
        }
        else
        {
            if (_forwardedHostHeader == null)
                _forwardedHostHeader = HttpHeader.X_FORWARDED_HOST.toString();
            if (_forwardedServerHeader == null)
                _forwardedServerHeader = HttpHeader.X_FORWARDED_SERVER.toString();
            if (_forwardedForHeader == null)
                _forwardedForHeader = HttpHeader.X_FORWARDED_FOR.toString();
            if (_forwardedPortHeader == null)
                _forwardedPortHeader = HttpHeader.X_FORWARDED_PORT.toString();
            if (_forwardedProtoHeader == null)
                _forwardedProtoHeader = HttpHeader.X_FORWARDED_PROTO.toString();
            if (_forwardedHttpsHeader == null)
                _forwardedHttpsHeader = "X-Proxied-Https";
        }

        updateHandles();
    }

    public String getForcedHost()
    {
        return _forcedHost.getValue();
    }

    /**
     * Set a forced valued for the host header to control what is returned by {@link ServletRequest#getServerName()} and {@link ServletRequest#getServerPort()}.
     *
     * @param hostAndPort The value of the host header to force.
     */
    public void setForcedHost(String hostAndPort)
    {
        _forcedHost = new HostPortHttpField(hostAndPort);
    }

    /**
     * @return The header name for RFC forwarded (default Forwarded)
     */
    public String getForwardedHeader()
    {
        return _forwardedHeader;
    }

    /**
     * @param forwardedHeader The header name for RFC forwarded (default Forwarded)
     */
    public void setForwardedHeader(String forwardedHeader)
    {
        if (_forwardedHeader == null || !_forwardedHeader.equals(forwardedHeader))
        {
            _forwardedHeader = forwardedHeader;
            updateHandles();
        }
    }

    public String getForwardedHostHeader()
    {
        return _forwardedHostHeader;
    }

    /**
     * @param forwardedHostHeader The header name for forwarded hosts (default {@code X-Forwarded-Host})
     */
    public void setForwardedHostHeader(String forwardedHostHeader)
    {
        if (_forwardedHostHeader == null || !_forwardedHostHeader.equalsIgnoreCase(forwardedHostHeader))
        {
            _forwardedHostHeader = forwardedHostHeader;
            updateHandles();
        }
    }

    /**
     * @return the header name for forwarded server.
     */
    public String getForwardedServerHeader()
    {
        return _forwardedServerHeader;
    }

    /**
     * @param forwardedServerHeader The header name for forwarded server (default {@code X-Forwarded-Server})
     */
    public void setForwardedServerHeader(String forwardedServerHeader)
    {
        if (_forwardedServerHeader == null || !_forwardedServerHeader.equalsIgnoreCase(forwardedServerHeader))
        {
            _forwardedServerHeader = forwardedServerHeader;
            updateHandles();
        }
    }

    /**
     * @return the forwarded for header
     */
    public String getForwardedForHeader()
    {
        return _forwardedForHeader;
    }

    /**
     * @param forwardedRemoteAddressHeader The header name for forwarded for (default {@code X-Forwarded-For})
     */
    public void setForwardedForHeader(String forwardedRemoteAddressHeader)
    {
        if (_forwardedForHeader == null || !_forwardedForHeader.equalsIgnoreCase(forwardedRemoteAddressHeader))
        {
            _forwardedForHeader = forwardedRemoteAddressHeader;
            updateHandles();
        }
    }

    public String getForwardedPortHeader()
    {
        return _forwardedPortHeader;
    }

    /**
     * @param forwardedPortHeader The header name for forwarded hosts (default {@code X-Forwarded-Port})
     */
    public void setForwardedPortHeader(String forwardedPortHeader)
    {
        if (_forwardedPortHeader == null || !_forwardedPortHeader.equalsIgnoreCase(forwardedPortHeader))
        {
            _forwardedPortHeader = forwardedPortHeader;
            updateHandles();
        }
    }

    /**
     * @return if true, the X-Forwarded-Port header applies to the authority,
     * else it applies to the remote client address
     */
    public boolean getForwardedPortAsAuthority()
    {
        return _forwardedPortAsAuthority;
    }

    /**
     * Set if the X-Forwarded-Port header will be used for Authority
     *
     * @param forwardedPortAsAuthority if true, the X-Forwarded-Port header applies to the authority,
     * else it applies to the remote client address
     */
    public void setForwardedPortAsAuthority(boolean forwardedPortAsAuthority)
    {
        _forwardedPortAsAuthority = forwardedPortAsAuthority;
    }

    /**
     * Get the forwardedProtoHeader.
     *
     * @return the forwardedProtoHeader (default {@code X-Forwarded-Proto})
     */
    public String getForwardedProtoHeader()
    {
        return _forwardedProtoHeader;
    }

    /**
     * Set the forwardedProtoHeader.
     *
     * @param forwardedProtoHeader the forwardedProtoHeader to set (default {@code X-Forwarded-Proto})
     */
    public void setForwardedProtoHeader(String forwardedProtoHeader)
    {
        if (_forwardedProtoHeader == null || !_forwardedProtoHeader.equalsIgnoreCase(forwardedProtoHeader))
        {
            _forwardedProtoHeader = forwardedProtoHeader;
            updateHandles();
        }
    }

    /**
     * @return The header name holding a forwarded cipher suite (default {@code Proxy-auth-cert})
     */
    public String getForwardedCipherSuiteHeader()
    {
        return _forwardedCipherSuiteHeader;
    }

    /**
     * @param forwardedCipherSuiteHeader The header name holding a forwarded cipher suite (default {@code Proxy-auth-cert})
     */
    public void setForwardedCipherSuiteHeader(String forwardedCipherSuiteHeader)
    {
        if (_forwardedCipherSuiteHeader == null || !_forwardedCipherSuiteHeader.equalsIgnoreCase(forwardedCipherSuiteHeader))
        {
            _forwardedCipherSuiteHeader = forwardedCipherSuiteHeader;
            updateHandles();
        }
    }

    /**
     * @return The header name holding a forwarded SSL Session ID (default {@code Proxy-ssl-id})
     */
    public String getForwardedSslSessionIdHeader()
    {
        return _forwardedSslSessionIdHeader;
    }

    /**
     * @param forwardedSslSessionIdHeader The header name holding a forwarded SSL Session ID (default {@code Proxy-ssl-id})
     */
    public void setForwardedSslSessionIdHeader(String forwardedSslSessionIdHeader)
    {
        if (_forwardedSslSessionIdHeader == null || !_forwardedSslSessionIdHeader.equalsIgnoreCase(forwardedSslSessionIdHeader))
        {
            _forwardedSslSessionIdHeader = forwardedSslSessionIdHeader;
            updateHandles();
        }
    }

    /**
     * @return The header name holding a forwarded Https status indicator (on|off true|false) (default {@code X-Proxied-Https})
     */
    public String getForwardedHttpsHeader()
    {
        return _forwardedHttpsHeader;
    }

    /**
     * @param forwardedHttpsHeader the header name holding a forwarded Https status indicator(default {@code X-Proxied-Https})
     */
    public void setForwardedHttpsHeader(String forwardedHttpsHeader)
    {
        if (_forwardedHttpsHeader == null || !_forwardedHttpsHeader.equalsIgnoreCase(forwardedHttpsHeader))
        {
            _forwardedHttpsHeader = forwardedHttpsHeader;
            updateHandles();
        }
    }

    /**
     * @return true if the presence of an SSL session or certificate header is sufficient
     * to indicate a secure request (default is true)
     */
    public boolean isSslIsSecure()
    {
        return _sslIsSecure;
    }

    /**
     * @param sslIsSecure true if the presence of an SSL session or certificate header is sufficient
     * to indicate a secure request (default is true)
     */
    public void setSslIsSecure(boolean sslIsSecure)
    {
        _sslIsSecure = sslIsSecure;
    }

    @Override
    public void customize(Connector connector, HttpConfiguration config, Request request)
    {
        HttpFields httpFields = request.getHttpFields();

        // Do a single pass through the header fields as it is a more efficient single iteration.
        Forwarded forwarded = new Forwarded(request, config);
        boolean match = false;
        for (HttpField field : httpFields)
        {
            try
            {
                MethodHandle handle = _handles.get(field.getName());
                if (handle != null)
                {
                    match = true;
                    handle.invoke(forwarded, field);
                }
            }
            catch (Throwable t)
            {
                onError(field, t);
            }
        }

        if (match)
        {
            String proto = "http";

            HttpURI.Mutable builder = HttpURI.build(request.getHttpURI());
            boolean httpUriChanged = false;

            // Is secure status configured from headers?
            if (forwarded.isSecure())
            {
                // set default to https
                proto = config.getSecureScheme();
            }

            // Set Scheme from configured protocol
            if (forwarded._proto != null)
            {
                proto = forwarded._proto;
                builder.scheme(proto);
                httpUriChanged = true;
            }

<<<<<<< HEAD
            // Set authority
            String host = null;
            int port = -1;
=======
        // Fall back to request metadata if needed.
        HttpURI requestURI = request.getMetaData().getURI();
        if (host == null)
        {
            host = requestURI.getHost();
        }
        if (port == MutableHostPort.UNSET) // is unset by headers
        {
            port = requestURI.getPort();
        }
        // Don't change port if port == IMPLIED.
>>>>>>> c37c2c59

            // Use authority from headers, if configured.
            if (forwarded._authority != null)
            {
                host = forwarded._authority._host;
                port = forwarded._authority._port;
            }

            // Fall back to request metadata if needed.
            if (host == null)
            {
                host = builder.getHost();
            }
            if (port == MutableHostPort.UNSET) // is unset by headers
            {
                port = builder.getPort();
            }
            if (port == MutableHostPort.IMPLIED) // is implied
            {
                // get Implied port (from protocol / scheme) and HttpConfiguration
                int defaultPort = 80;
                port = proto.equalsIgnoreCase(config.getSecureScheme()) ? getSecurePort(config) : defaultPort;
            }

            // Update authority if different from metadata
            if (!host.equalsIgnoreCase(builder.getHost()) ||
                port != builder.getPort())
            {
                request.setHttpFields(HttpFields.build(httpFields, new HostPortHttpField(host, port)));
                builder.authority(host, port);
                httpUriChanged = true;
            }

            // Set secure status
            if (forwarded.isSecure() ||
                proto.equalsIgnoreCase(config.getSecureScheme()) ||
                port == getSecurePort(config))
            {
                request.setSecure(true);
                builder.scheme(proto);
                httpUriChanged = true;
            }

            // Set Remote Address
            if (forwarded.hasFor())
            {
                int forPort = forwarded._for._port > 0 ? forwarded._for._port : request.getRemotePort();
                request.setRemoteAddr(InetSocketAddress.createUnresolved(forwarded._for._host, forPort));
            }

            if (httpUriChanged)
            {
                request.setHttpURI(builder);
            }
        }
    }

    protected static int getSecurePort(HttpConfiguration config)
    {
        return config.getSecurePort() > 0 ? config.getSecurePort() : 443;
    }

    protected void onError(HttpField field, Throwable t)
    {
        throw new BadMessageException("Bad header value for " + field.getName(), t);
    }

    protected static String getLeftMost(String headerValue)
    {
        if (headerValue == null)
            return null;

        int commaIndex = headerValue.indexOf(',');

        if (commaIndex == -1)
        {
            // Single value
            return headerValue;
        }

        // The left-most value is the farthest downstream client
        return headerValue.substring(0, commaIndex).trim();
    }

    @Override
    public String toString()
    {
        return String.format("%s@%x", this.getClass().getSimpleName(), hashCode());
    }

    public String getHostHeader()
    {
        return _forcedHost.getValue();
    }

    /**
     * Set a forced valued for the host header to control what is returned by {@link ServletRequest#getServerName()} and {@link ServletRequest#getServerPort()}.
     *
     * @param hostHeader The value of the host header to force.
     */
    public void setHostHeader(String hostHeader)
    {
        _forcedHost = new HostPortHttpField(hostHeader);
    }

    private void updateHandles()
    {
        int size = 0;
        MethodHandles.Lookup lookup = MethodHandles.lookup();

        // Loop to grow capacity of ArrayTrie for all headers
        while (true)
        {
            try
            {
                size += 128; // experimented good baseline size
                _handles = new ArrayTrie<>(size);

                if (updateForwardedHandle(lookup, getForwardedHeader(), "handleRFC7239"))
                    continue;
                if (updateForwardedHandle(lookup, getForwardedHostHeader(), "handleForwardedHost"))
                    continue;
                if (updateForwardedHandle(lookup, getForwardedForHeader(), "handleForwardedFor"))
                    continue;
                if (updateForwardedHandle(lookup, getForwardedPortHeader(), "handleForwardedPort"))
                    continue;
                if (updateForwardedHandle(lookup, getForwardedProtoHeader(), "handleProto"))
                    continue;
                if (updateForwardedHandle(lookup, getForwardedHttpsHeader(), "handleHttps"))
                    continue;
                if (updateForwardedHandle(lookup, getForwardedServerHeader(), "handleForwardedServer"))
                    continue;
                if (updateForwardedHandle(lookup, getForwardedCipherSuiteHeader(), "handleCipherSuite"))
                    continue;
                if (updateForwardedHandle(lookup, getForwardedSslSessionIdHeader(), "handleSslSessionId"))
                    continue;
                break;
            }
            catch (NoSuchMethodException | IllegalAccessException e)
            {
                throw new IllegalStateException(e);
            }
        }
    }

    private boolean updateForwardedHandle(MethodHandles.Lookup lookup, String headerName, String forwardedMethodName) throws NoSuchMethodException, IllegalAccessException
    {
        final MethodType type = methodType(void.class, HttpField.class);

        if (StringUtil.isBlank(headerName))
            return false;

        return !_handles.put(headerName, lookup.findVirtual(Forwarded.class, forwardedMethodName, type));
    }

    private static class MutableHostPort
    {
        public static final int UNSET = -1;
        public static final int IMPLIED = 0;

        String _host;
        Source _hostSource = Source.UNSET;
        int _port = UNSET;
        Source _portSource = Source.UNSET;

        public void setHostPort(String host, int port, Source source)
        {
            setHost(host, source);
            setPort(port, source);
        }

        public void setHost(String host, Source source)
        {
            if (source.priority() > _hostSource.priority())
            {
                _host = host;
                _hostSource = source;
            }
        }

        public void setPort(int port, Source source)
        {
            if (source.priority() > _portSource.priority())
            {
                _port = port;
                _portSource = source;
            }
        }

        public void setHostPort(HostPort hostPort, Source source)
        {
            if (source.priority() > _hostSource.priority())
            {
                _host = hostPort.getHost();
                _hostSource = source;
            }

            int port = hostPort.getPort();
            // Is port supplied?
            if (port > 0 && source.priority() > _portSource.priority())
            {
                _port = hostPort.getPort();
                _portSource = source;
            }
            // Since we are Host:Port pair, the port could be unspecified
            // Meaning it's implied.
            // Make sure that we switch the tracked port from unset to implied
            else if (_port == UNSET)
            {
                // set port to implied (with no priority)
                _port = IMPLIED;
            }
        }

        @Override
        public String toString()
        {
            final StringBuilder sb = new StringBuilder("MutableHostPort{");
            sb.append("host='").append(_host).append("'/").append(_hostSource);
            sb.append(", port=").append(_port);
            sb.append("/").append(_portSource);
            sb.append('}');
            return sb.toString();
        }
    }

    /**
     * Ordered Source Enum.
     * <p>
     * Lowest first, Last/Highest priority wins
     * </p>
     */
    public enum Source
    {
        UNSET,
        XPROXIED_HTTPS,
        XFORWARDED_PROTO,
        XFORWARDED_SERVER,
        XFORWARDED_PORT,
        XFORWARDED_FOR,
        XFORWARDED_HOST,
        FORWARDED,
        FORCED;

        int priority()
        {
            return ordinal();
        }
    }

    private class Forwarded extends QuotedCSVParser
    {
        HttpConfiguration _config;
        Request _request;

        MutableHostPort _authority;
        MutableHostPort _for;
        String _proto;
        Source _protoSource = Source.UNSET;
        Boolean _secure;

        public Forwarded(Request request, HttpConfiguration config)
        {
            super(false);
            _request = request;
            _config = config;
            if (_forcedHost != null)
            {
                getAuthority().setHostPort(
                    _forcedHost.getHostPort().getHost(),
                    _forcedHost.getHostPort().getPort(),
                    Source.FORCED);
            }
        }

        public boolean isSecure()
        {
            return (_secure != null && _secure);
        }

        public boolean hasFor()
        {
            return _for != null && _for._host != null;
        }

        private MutableHostPort getAuthority()
        {
            if (_authority == null)
            {
                _authority = new MutableHostPort();
            }
            return _authority;
        }

        private MutableHostPort getFor()
        {
            if (_for == null)
            {
                _for = new MutableHostPort();
            }
            return _for;
        }

        @SuppressWarnings("unused")
        public void handleCipherSuite(HttpField field)
        {
            _request.setAttribute("javax.servlet.request.cipher_suite", field.getValue());
            if (isSslIsSecure())
            {
                _secure = true;
            }
        }

        @SuppressWarnings("unused")
        public void handleSslSessionId(HttpField field)
        {
            _request.setAttribute("javax.servlet.request.ssl_session_id", field.getValue());
            if (isSslIsSecure())
            {
                _secure = true;
            }
        }

        @SuppressWarnings("unused")
        public void handleForwardedHost(HttpField field)
        {
            updateAuthority(getLeftMost(field.getValue()), Source.XFORWARDED_HOST);
        }

        @SuppressWarnings("unused")
        public void handleForwardedFor(HttpField field)
        {
            HostPort hostField = new HostPort(getLeftMost(field.getValue()));
            getFor().setHostPort(hostField, Source.XFORWARDED_FOR);
        }

        @SuppressWarnings("unused")
        public void handleForwardedServer(HttpField field)
        {
            if (getProxyAsAuthority())
                return;
            updateAuthority(getLeftMost(field.getValue()), Source.XFORWARDED_SERVER);
        }

        @SuppressWarnings("unused")
        public void handleForwardedPort(HttpField field)
        {
            int port = HostPort.parsePort(getLeftMost(field.getValue()));

            updatePort(port, Source.XFORWARDED_PORT);
        }

        @SuppressWarnings("unused")
        public void handleProto(HttpField field)
        {
            updateProto(getLeftMost(field.getValue()), Source.XFORWARDED_PROTO);
        }

        @SuppressWarnings("unused")
        public void handleHttps(HttpField field)
        {
            if ("on".equalsIgnoreCase(field.getValue()) || "true".equalsIgnoreCase(field.getValue()))
            {
                _secure = true;
                updateProto(HttpScheme.HTTPS.asString(), Source.XPROXIED_HTTPS);
                updatePort(getSecurePort(_config), Source.XPROXIED_HTTPS);
            }
        }

        @SuppressWarnings("unused")
        public void handleRFC7239(HttpField field)
        {
            addValue(field.getValue());
        }

        @Override
        protected void parsedParam(StringBuffer buffer, int valueLength, int paramName, int paramValue)
        {
            if (valueLength == 0 && paramValue > paramName)
            {
                String name = StringUtil.asciiToLowerCase(buffer.substring(paramName, paramValue - 1));
                String value = buffer.substring(paramValue);
                switch (name)
                {
                    case "by":
                    {
                        if (!getProxyAsAuthority())
                            break;
                        if (value.startsWith("_") || "unknown".equals(value))
                            break;
                        HostPort hostField = new HostPort(value);
                        getAuthority().setHostPort(hostField.getHost(), hostField.getPort(), Source.FORWARDED);
                        break;
                    }
                    case "for":
                    {
                        if (value.startsWith("_") || "unknown".equals(value))
                            break;
                        HostPort hostField = new HostPort(value);
                        getFor().setHostPort(hostField.getHost(), hostField.getPort(), Source.FORWARDED);
                        break;
                    }
                    case "host":
                    {
                        if (value.startsWith("_") || "unknown".equals(value))
                            break;
                        HostPort hostField = new HostPort(value);
                        getAuthority().setHostPort(hostField.getHost(), hostField.getPort(), Source.FORWARDED);
                        break;
                    }
                    case "proto":
                        updateProto(value, Source.FORWARDED);
                        break;
                }
            }
        }

        private void updateAuthority(String value, Source source)
        {
            HostPort hostField = new HostPort(value);
            getAuthority().setHostPort(hostField, source);
        }

        private void updatePort(int port, Source source)
        {
            if (getForwardedPortAsAuthority())
            {
                getAuthority().setPort(port, source);
            }
            else
            {
                getFor().setPort(port, source);
            }
        }

        private void updateProto(String proto, Source source)
        {
            if (source.priority() > _protoSource.priority())
            {
                _proto = proto;
                _protoSource = source;

                if (_proto.equalsIgnoreCase(_config.getSecureScheme()))
                {
                    _secure = true;
                }
            }
        }
    }
}<|MERGE_RESOLUTION|>--- conflicted
+++ resolved
@@ -501,23 +501,9 @@
                 httpUriChanged = true;
             }
 
-<<<<<<< HEAD
             // Set authority
             String host = null;
             int port = -1;
-=======
-        // Fall back to request metadata if needed.
-        HttpURI requestURI = request.getMetaData().getURI();
-        if (host == null)
-        {
-            host = requestURI.getHost();
-        }
-        if (port == MutableHostPort.UNSET) // is unset by headers
-        {
-            port = requestURI.getPort();
-        }
-        // Don't change port if port == IMPLIED.
->>>>>>> c37c2c59
 
             // Use authority from headers, if configured.
             if (forwarded._authority != null)
@@ -535,12 +521,7 @@
             {
                 port = builder.getPort();
             }
-            if (port == MutableHostPort.IMPLIED) // is implied
-            {
-                // get Implied port (from protocol / scheme) and HttpConfiguration
-                int defaultPort = 80;
-                port = proto.equalsIgnoreCase(config.getSecureScheme()) ? getSecurePort(config) : defaultPort;
-            }
+            // Don't change port if port == IMPLIED.
 
             // Update authority if different from metadata
             if (!host.equalsIgnoreCase(builder.getHost()) ||
