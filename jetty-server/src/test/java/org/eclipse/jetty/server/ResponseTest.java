--- conflicted
+++ resolved
@@ -436,19 +436,6 @@
                 {"./location;jsessionid=12345?name=value","http://@HOST@@PORT@/path/location;jsessionid=12345?name=value"},
 
                 // From cookie
-<<<<<<< HEAD
-                {"/other/location","http://myhost:8888/other/location"},
-                {"/other/l%20cation", "http://myhost:8888/other/l%20cation"},
-                {"location", "http://myhost:8888/path/location"},
-                {"./location", "http://myhost:8888/path/location"},
-                {"../location", "http://myhost:8888/location"},
-                {"/other/l%20cation", "http://myhost:8888/other/l%20cation"},
-                {"l%20cation", "http://myhost:8888/path/l%20cation"},
-                {"./l%20cation", "http://myhost:8888/path/l%20cation"},
-                {"../l%20cation","http://myhost:8888/l%20cation"},
-                {"../locati%C3%abn", "http://myhost:8888/locati%C3%ABn"},
-                {"//foo.bar/some/location", "http://foo.bar/some/location"},
-=======
                 {"/other/location","http://@HOST@@PORT@/other/location"},
                 {"/other/l%20cation", "http://@HOST@@PORT@/other/l%20cation"},
                 {"location", "http://@HOST@@PORT@/path/location"},
@@ -460,7 +447,6 @@
                 {"../l%20cation","http://@HOST@@PORT@/l%20cation"},
                 {"../locati%C3%abn", "http://@HOST@@PORT@/locati%C3%ABn"},
                 {"http://somehost.com/other/location","http://somehost.com/other/location"},
->>>>>>> 7ddd2c6c
         };
 
         int[] ports=new int[]{8080,80};
