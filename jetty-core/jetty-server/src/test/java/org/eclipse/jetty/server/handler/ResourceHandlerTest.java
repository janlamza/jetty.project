//
// ========================================================================
// Copyright (c) 1995 Mort Bay Consulting Pty Ltd and others.
//
// This program and the accompanying materials are made available under the
// terms of the Eclipse Public License v. 2.0 which is available at
// https://www.eclipse.org/legal/epl-2.0, or the Apache License, Version 2.0
// which is available at https://www.apache.org/licenses/LICENSE-2.0.
//
// SPDX-License-Identifier: EPL-2.0 OR Apache-2.0
// ========================================================================
//

package org.eclipse.jetty.server.handler;

import java.io.ByteArrayOutputStream;
import java.io.File;
import java.io.IOException;
import java.io.InputStream;
import java.io.OutputStream;
import java.nio.charset.StandardCharsets;
import java.nio.file.Files;
import java.nio.file.InvalidPathException;
import java.nio.file.Path;
import java.nio.file.StandardOpenOption;
import java.nio.file.attribute.FileTime;
import java.util.ArrayList;
import java.util.List;
import java.util.function.Consumer;
import java.util.regex.Matcher;
import java.util.regex.Pattern;
import java.util.stream.Stream;
import java.util.zip.GZIPOutputStream;
import java.util.zip.ZipEntry;
import java.util.zip.ZipOutputStream;

import org.eclipse.jetty.http.CompressedContentFormat;
import org.eclipse.jetty.http.DateGenerator;
import org.eclipse.jetty.http.EtagUtils;
import org.eclipse.jetty.http.HttpField;
import org.eclipse.jetty.http.HttpHeader;
import org.eclipse.jetty.http.HttpStatus;
import org.eclipse.jetty.http.HttpTester;
import org.eclipse.jetty.http.UriCompliance;
import org.eclipse.jetty.http.content.CachingHttpContentFactory;
import org.eclipse.jetty.http.content.FileMappingHttpContentFactory;
import org.eclipse.jetty.http.content.HttpContent;
import org.eclipse.jetty.http.content.PreCompressedHttpContentFactory;
import org.eclipse.jetty.http.content.ResourceHttpContentFactory;
import org.eclipse.jetty.http.content.ValidatingCachingHttpContentFactory;
import org.eclipse.jetty.http.content.VirtualHttpContentFactory;
import org.eclipse.jetty.logging.StacklessLogging;
import org.eclipse.jetty.server.Handler;
import org.eclipse.jetty.server.HttpConfiguration;
import org.eclipse.jetty.server.LocalConnector;
import org.eclipse.jetty.server.ResourceService;
import org.eclipse.jetty.server.Server;
import org.eclipse.jetty.toolchain.test.FS;
import org.eclipse.jetty.toolchain.test.MavenPaths;
import org.eclipse.jetty.toolchain.test.MavenTestingUtils;
import org.eclipse.jetty.toolchain.test.jupiter.WorkDir;
import org.eclipse.jetty.toolchain.test.jupiter.WorkDirExtension;
import org.eclipse.jetty.util.IO;
import org.eclipse.jetty.util.QuotedStringTokenizer;
import org.eclipse.jetty.util.StringUtil;
import org.eclipse.jetty.util.resource.FileSystemPool;
import org.eclipse.jetty.util.resource.ResourceFactory;
import org.hamcrest.Matchers;
import org.junit.jupiter.api.AfterEach;
import org.junit.jupiter.api.BeforeEach;
import org.junit.jupiter.api.Disabled;
import org.junit.jupiter.api.Test;
import org.junit.jupiter.api.condition.OS;
import org.junit.jupiter.api.extension.ExtendWith;
import org.junit.jupiter.params.ParameterizedTest;
import org.junit.jupiter.params.provider.Arguments;
import org.junit.jupiter.params.provider.MethodSource;
import org.junit.jupiter.params.provider.ValueSource;

import static java.nio.charset.StandardCharsets.UTF_8;
import static org.eclipse.jetty.http.HttpHeader.CONTENT_ENCODING;
import static org.eclipse.jetty.http.HttpHeader.CONTENT_LENGTH;
import static org.eclipse.jetty.http.HttpHeader.CONTENT_TYPE;
import static org.eclipse.jetty.http.HttpHeader.ETAG;
import static org.eclipse.jetty.http.HttpHeader.LAST_MODIFIED;
import static org.eclipse.jetty.http.HttpHeader.LOCATION;
import static org.eclipse.jetty.http.tools.matchers.HttpFieldsMatchers.containsHeader;
import static org.eclipse.jetty.http.tools.matchers.HttpFieldsMatchers.containsHeaderValue;
import static org.eclipse.jetty.http.tools.matchers.HttpFieldsMatchers.headerValue;
import static org.hamcrest.MatcherAssert.assertThat;
import static org.hamcrest.Matchers.anyOf;
import static org.hamcrest.Matchers.containsString;
import static org.hamcrest.Matchers.empty;
import static org.hamcrest.Matchers.endsWith;
import static org.hamcrest.Matchers.equalTo;
import static org.hamcrest.Matchers.is;
import static org.hamcrest.Matchers.not;
import static org.hamcrest.Matchers.notNullValue;
import static org.hamcrest.Matchers.nullValue;
import static org.hamcrest.Matchers.oneOf;
import static org.hamcrest.Matchers.startsWith;
import static org.junit.jupiter.api.Assertions.assertEquals;
import static org.junit.jupiter.api.Assertions.assertNotNull;
import static org.junit.jupiter.api.Assumptions.assumeTrue;

/**
 * Resource Handler test
 */
@ExtendWith(WorkDirExtension.class)
public class ResourceHandlerTest
{
    public WorkDir workDir;
    private Path docRoot;
    private Server _server;
    private LocalConnector _local;
    private ResourceHandler _rootResourceHandler;
    private ContextHandler _contextHandler;
    private ContextHandlerCollection _contextHandlerCollection;

    private static void addBasicWelcomeScenarios(Scenarios scenarios)
    {
        scenarios.addScenario(
                "GET /context/one/ (index.htm match)",
                """
                    GET /context/one/ HTTP/1.1\r
                    Host: local\r
                    Connection: close\r
                    \r
                    """,
                HttpStatus.OK_200,
                (response) -> assertThat(response.getContent(), containsString("<h1>Hello Inde</h1>"))
        );

        scenarios.addScenario(
                "GET /context/two/ (index.html match)",
                """
                    GET /context/two/ HTTP/1.1\r
                    Host: local\r
                    Connection: close\r
                    \r
                    """,
                HttpStatus.OK_200,
                (response) -> assertThat(response.getContent(), containsString("<h1>Hello Index</h1>"))
        );

        scenarios.addScenario(
                "GET /context/three/ (index.html wins over index.htm)",
                """
                    GET /context/three/ HTTP/1.1\r
                    Host: local\r
                    Connection: close\r
                    \r
                    """,
                HttpStatus.OK_200,
                (response) -> assertThat(response.getContent(), containsString("<h1>Three Index</h1>"))
        );
    }

    /**
     * Attempt to create the directory, skip testcase if not supported on OS.
     */
    private static Path assumeMkDirSupported(Path path, String subpath)
    {
        Path ret = null;

        try
        {
            ret = path.resolve(subpath);

            if (Files.exists(ret))
                return ret;

            Files.createDirectories(ret);
        }
        catch (InvalidPathException | IOException ignore)
        {
            // ignore
        }

        assumeTrue(ret != null, "Directory creation not supported on OS: " + path + File.separator + subpath);
        assumeTrue(Files.exists(ret), "Directory creation not supported on OS: " + ret);

        return ret;
    }

    @SuppressWarnings("Duplicates")
    public static Stream<Arguments> contextBreakoutScenarios()
    {
        Scenarios scenarios = new Scenarios();

        scenarios.addScenario("""
                GET /context/ HTTP/1.1\r
                Host: local\r
                Connection: close\r
                \r
                """,
                HttpStatus.OK_200,
                (response) -> assertThat(response.getContent(), containsString("<h1>Hello Index</h1>"))
        );

        scenarios.addScenario("""
                GET /context/index.html HTTP/1.1\r
                Host: local\r
                Connection: close\r
                \r
                """,
                HttpStatus.OK_200,
                (response) -> assertThat(response.getContent(), containsString("Hello Index"))
        );

        List<String> notEncodedPrefixes = new ArrayList<>();
        notEncodedPrefixes.add("/context/dir;");

        for (String prefix : notEncodedPrefixes)
        {
            scenarios.addScenario("""
                    GET @PREFIX@ HTTP/1.1\r
                    Host: local\r
                    Connection: close\r
                    \r
                    """.replace("@PREFIX@", prefix),
                    HttpStatus.NOT_FOUND_404
            );

            scenarios.addScenario("""
                    GET @PREFIX@/ HTTP/1.1\r
                    Host: local\r
                    Connection: close\r
                    \r
                    """.replace("@PREFIX", prefix),
                    HttpStatus.NOT_FOUND_404
            );

            scenarios.addScenario("""
                    GET @PREFIX@/../../sekret/pass HTTP/1.1\r
                    Host: local\r
                    Connection: close\r
                    \r
                    """.replace("@PREFIX", prefix),
                    HttpStatus.NOT_FOUND_404,
                    (response) -> assertThat(response.getContent(), not(containsString("Sssh")))
            );

            scenarios.addScenario("""
                    GET @PREFIX@/..;/..;/sekret/pass HTTP/1.1\r
                    Host: local\r
                    Connection: close\r
                    \r
                    """.replace("@PREFIX@", prefix),
                    HttpStatus.BAD_REQUEST_400,
                    (response) -> assertThat(response.getContent(), not(containsString("Sssh")))
            );

            scenarios.addScenario("""
                    GET @PREFIX@/%2E%2E/%2E%2E/sekret/pass HTTP/1.1\r
                    Host: local\r
                    Connection: close\r
                    \r
                    """.replace("@PREFIX@", prefix),
                    HttpStatus.BAD_REQUEST_400,
                    (response) -> assertThat(response.getContent(), not(containsString("Sssh")))
            );

            scenarios.addScenario("""
                    GET @PREFIX@/../index.html HTTP/1.1\r
                    Host: local\r
                    Connection: close\r
                    \r
                    """.replace("@PREFIX@", prefix),
                    HttpStatus.NOT_FOUND_404,
                    (response) -> assertThat(response.getContent(), not(containsString("Hello Index")))
            );

            scenarios.addScenario("""
                    GET @PREFIX@/%2E%2E/index.html HTTP/1.1\r
                    Host: local\r
                    Connection: close\r
                    \r
                    """.replace("@PREFIX@", prefix),
                    HttpStatus.BAD_REQUEST_400
            );

            scenarios.addScenario("""
                    GET @PREFIX@/../../ HTTP/1.1\r
                    Host: local\r
                    Connection: close\r
                    \r
                    """.replace("@PREFIX@", prefix),
                    HttpStatus.NOT_FOUND_404,
                    (response) ->
                    {
                        String body = response.getContent();
                        assertThat(body, not(containsString("Directory: ")));
                    }
            );
        }

        List<String> encodedPrefixes = new ArrayList<>();

        if (!OS.WINDOWS.isCurrentOs())
        {
            encodedPrefixes.add("/context/dir%3F");
        }
        encodedPrefixes.add("/context/dir%3B");

        for (String prefix : encodedPrefixes)
        {
            scenarios.addScenario("""
                    GET @PREFIX@ HTTP/1.1\r
                    Host: local\r
                    Connection: close\r
                    \r
                    """.replace("@PREFIX@", prefix),
                    HttpStatus.MOVED_TEMPORARILY_302,
                    (response) -> assertThat("Location header", response.get(HttpHeader.LOCATION), endsWith(prefix + "/"))
            );

            scenarios.addScenario("""
                    GET @PREFIX@/ HTTP/1.1\r
                    Host: local\r
                    Connection: close\r
                    \r
                    """.replace("@PREFIX@", prefix),
                    HttpStatus.OK_200
            );

            scenarios.addScenario("""
                    GET @PREFIX@/ HTTP/1.1\r
                    Host: local\r
                    Connection: close\r
                    \r
                    """.replace("@PREFIX@", prefix),
                    HttpStatus.OK_200,
                    (response) -> assertThat(response.getContent(), not(containsString("Sssh")))
            );

            scenarios.addScenario("""
                    GET @PREFIX@/../index.html HTTP/1.1\r
                    Host: local\r
                    Connection: close\r
                    \r
                    """.replace("@PREFIX@", prefix),
                    HttpStatus.OK_200,
                    (response) -> assertThat(response.getContent(), containsString("Hello Index"))
            );

            scenarios.addScenario("""
                    GET @PREFIX@/../../ HTTP/1.1\r
                    Host: local\r
                    Connection: close\r
                    \r
                    """.replace("@PREFIX@", prefix),
                    HttpStatus.NOT_FOUND_404,
                    (response) ->
                    {
                        String body = response.getContent();
                        assertThat(body, containsString("Not Found"));
                        assertThat(body, not(containsString("Directory: ")));
                    }
            );

            scenarios.addScenario("""
                    GET @PREFIX@/../../sekret/pass HTTP/1.1\r
                    Host: local\r
                    Connection: close\r
                    \r
                    """.replace("@PREFIX@", prefix),
                    HttpStatus.NOT_FOUND_404,
                    (response) -> assertThat(response.getContent(), not(containsString("Sssh")))
            );

            scenarios.addScenario("""
                    GET @PREFIX@/../index.html HTTP/1.1\r
                    Host: local\r
                    Connection: close\r
                    \r
                    """.replace("@PREFIX@", prefix),
                    HttpStatus.OK_200,
                    (response) -> assertThat(response.getContent(), containsString("Hello Index"))
            );
        }

        return scenarios.stream();
    }

    private static String getContentTypeBoundary(HttpField contentType)
    {
        Pattern pat = Pattern.compile("boundary=([a-zA-Z0-9]*)");
        for (String value : contentType.getValues())
        {
            Matcher mat = pat.matcher(value);
            if (mat.find())
                return mat.group(1);
        }

        return null;
    }

    public static Stream<Arguments> rangeScenarios()
    {
        Scenarios scenarios = new Scenarios();

        scenarios.addScenario(
                "No range requested",
                """
                    GET /context/data.txt HTTP/1.1\r
                    Host: localhost\r
                    Connection: close\r
                    \r
                    """,
                HttpStatus.OK_200,
                (response) -> assertThat(response, containsHeaderValue(HttpHeader.ACCEPT_RANGES, "bytes"))
        );

        scenarios.addScenario(
                "Simple range request (no-close)",
                """
                    GET /context/data.txt HTTP/1.1\r
                    Host: localhost\r
                    Range: bytes=0-9\r
                    \r
                    """,
                HttpStatus.PARTIAL_CONTENT_206,
                (response) ->
                {
                    assertThat(response, containsHeaderValue("Content-Type", "text/plain"));
                    assertThat(response, containsHeaderValue("Content-Length", "10"));
                    assertThat(response, containsHeaderValue("Content-Range", "bytes 0-9/80"));
                }
        );

        scenarios.addScenario(
                "Simple range request w/close",
                """
                    GET /context/data.txt HTTP/1.1\r
                    Host: localhost\r
                    Range: bytes=0-9\r
                    Connection: close\r
                    \r
                    """,
                HttpStatus.PARTIAL_CONTENT_206,
                (response) ->
                {
                    assertThat(response, containsHeaderValue("Content-Type", "text/plain"));
                    assertThat(response, containsHeaderValue("Content-Range", "bytes 0-9/80"));
                });

        scenarios.addScenario(
                "Multiple ranges (x3)",
                """
                    GET /context/data.txt HTTP/1.1\r
                    Host: localhost\r
                    Range: bytes=0-9,20-29,40-49\r
                    \r
                    """,
                HttpStatus.PARTIAL_CONTENT_206,
                (response) ->
                {
                    String body = response.getContent();

<<<<<<< HEAD
                assertThat(response, containsHeaderValue("Content-Type", "multipart/byteranges"));
                assertThat(response, containsHeaderValue("Content-Length", String.valueOf(body.length())));
=======
                    assertThat(response, containsHeaderValue("Content-Type", "multipart/byteranges"));
                    assertThat(response, containsHeaderValue("Content-Length", "" + body.length()));
>>>>>>> 7ffdd7fd

                    HttpField contentType = response.getField(HttpHeader.CONTENT_TYPE);
                    String boundary = getContentTypeBoundary(contentType);

                    assertThat("Boundary expected: " + contentType.getValue(), boundary, notNullValue());

                    assertThat(body, containsString("Content-Range: bytes 0-9/80"));
                    assertThat(body, containsString("Content-Range: bytes 20-29/80"));

                    assertThat(response.getContent(), startsWith("--" + boundary));
                    assertThat(response.getContent(), endsWith(boundary + "--\r\n"));
                }
        );

        scenarios.addScenario("Multiple ranges (x4)",
                """
                    GET /context/data.txt HTTP/1.1\r
                    Host: localhost\r
                    Range: bytes=0-9,20-29,40-49,70-79\r
                    \r
                    """,
                HttpStatus.PARTIAL_CONTENT_206,
                (response) ->
                {
                    String body = response.getContent();

<<<<<<< HEAD
                assertThat(response, containsHeaderValue("Content-Type", "multipart/byteranges"));
                assertThat(response, containsHeaderValue("Content-Length", String.valueOf(body.length())));
=======
                    assertThat(response, containsHeaderValue("Content-Type", "multipart/byteranges"));
                    assertThat(response, containsHeaderValue("Content-Length", "" + body.length()));
>>>>>>> 7ffdd7fd

                    HttpField contentType = response.getField(HttpHeader.CONTENT_TYPE);
                    String boundary = getContentTypeBoundary(contentType);

                    assertThat("Boundary expected: " + contentType.getValue(), boundary, notNullValue());

                    assertThat(body, containsString("Content-Range: bytes 0-9/80"));
                    assertThat(body, containsString("Content-Range: bytes 20-29/80"));
                    assertThat(body, containsString("Content-Range: bytes 70-79/80"));

                    assertThat(response.getContent(), startsWith("--" + boundary));
                    assertThat(response.getContent(), endsWith(boundary + "--\r\n"));
                }
        );

        scenarios.addScenario(
                "Multiple ranges (x4) with empty range request",
                """
                    GET /context/data.txt HTTP/1.1\r
                    Host: localhost\r
                    Range: bytes=0-9,20-29,40-49,60-60,70-79\r
                    \r
                    """,
                HttpStatus.PARTIAL_CONTENT_206,
                (response) ->
                {
                    String body = response.getContent();

<<<<<<< HEAD
                assertThat(response, containsHeaderValue("Content-Type", "multipart/byteranges"));
                assertThat(response, containsHeaderValue("Content-Length", String.valueOf(body.length())));
=======
                    assertThat(response, containsHeaderValue("Content-Type", "multipart/byteranges"));
                    assertThat(response, containsHeaderValue("Content-Length", "" + body.length()));
>>>>>>> 7ffdd7fd

                    HttpField contentType = response.getField(HttpHeader.CONTENT_TYPE);
                    String boundary = getContentTypeBoundary(contentType);

                    assertThat("Boundary expected: " + contentType.getValue(), boundary, notNullValue());

                    assertThat(body, containsString("Content-Range: bytes 0-9/80"));
                    assertThat(body, containsString("Content-Range: bytes 20-29/80"));
                    assertThat(body, containsString("Content-Range: bytes 60-60/80")); // empty range request
                    assertThat(body, containsString("Content-Range: bytes 70-79/80"));

                    assertThat(response.getContent(), startsWith("--" + boundary));
                    assertThat(response.getContent(), endsWith(boundary + "--\r\n"));
                }
        );

        // test a range request with a file with no suffix, therefore no mimetype

        scenarios.addScenario(
                "No mimetype resource - no range requested",
                """
                    GET /context/nofilesuffix HTTP/1.1\r
                    Host: localhost\r
                    \r
                    """,
                HttpStatus.OK_200,
                (response) -> assertThat(response, containsHeaderValue(HttpHeader.ACCEPT_RANGES, "bytes"))
        );

        scenarios.addScenario(
                "No mimetype resource - simple range request",
                """
                    GET /context/nofilesuffix HTTP/1.1\r
                    Host: localhost\r
                    Range: bytes=0-9\r
                    \r
                    """,
                HttpStatus.PARTIAL_CONTENT_206,
                (response) ->
                {
                    assertThat(response, containsHeaderValue(HttpHeader.CONTENT_LENGTH, "10"));
                    assertThat(response, containsHeaderValue(HttpHeader.CONTENT_RANGE, "bytes 0-9/80"));
                    assertThat(response, not(containsHeader(HttpHeader.CONTENT_TYPE)));
                }
        );

        scenarios.addScenario(
                "No mimetype resource - multiple ranges (x3)",
                """
                    GET /context/nofilesuffix HTTP/1.1\r
                    Host: localhost\r
                    Range: bytes=0-9,20-29,40-49\r
                    \r
                    """,
                HttpStatus.PARTIAL_CONTENT_206,
                (response) ->
                {
                    String body = response.getContent();

<<<<<<< HEAD
                assertThat(response, containsHeaderValue("Content-Type", "multipart/byteranges"));
                assertThat(response, containsHeaderValue("Content-Length", String.valueOf(body.length())));
=======
                    assertThat(response, containsHeaderValue("Content-Type", "multipart/byteranges"));
                    assertThat(response, containsHeaderValue("Content-Length", "" + body.length()));
>>>>>>> 7ffdd7fd

                    HttpField contentType = response.getField(HttpHeader.CONTENT_TYPE);
                    String boundary = getContentTypeBoundary(contentType);

                    assertThat("Boundary expected: " + contentType.getValue(), boundary, notNullValue());

                    assertThat(body, containsString("Content-Range: bytes 0-9/80"));
                    assertThat(body, containsString("Content-Range: bytes 20-29/80"));

                    assertThat(response.getContent(), startsWith("--" + boundary));
                    assertThat(response.getContent(), endsWith(boundary + "--\r\n"));
                }
        );

        scenarios.addScenario(
                "No mimetype resource - multiple ranges (x5) with empty range request",
                """
                    GET /context/nofilesuffix HTTP/1.1\r
                    Host: localhost\r
                    Range: bytes=0-9,20-29,40-49,60-60,70-79\r
                    \r
                    """,
                HttpStatus.PARTIAL_CONTENT_206,
                (response) ->
                {
                    String body = response.getContent();

<<<<<<< HEAD
                assertThat(response, containsHeaderValue("Content-Type", "multipart/byteranges"));
                assertThat(response, containsHeaderValue("Content-Length", String.valueOf(body.length())));
=======
                    assertThat(response, containsHeaderValue("Content-Type", "multipart/byteranges"));
                    assertThat(response, containsHeaderValue("Content-Length", "" + body.length()));
>>>>>>> 7ffdd7fd

                    HttpField contentType = response.getField(HttpHeader.CONTENT_TYPE);
                    String boundary = getContentTypeBoundary(contentType);

                    assertThat("Boundary expected: " + contentType.getValue(), boundary, notNullValue());

                    assertThat(body, containsString("Content-Range: bytes 0-9/80"));
                    assertThat(body, containsString("Content-Range: bytes 20-29/80"));
                    assertThat(body, containsString("Content-Range: bytes 40-49/80"));
                    assertThat(body, containsString("Content-Range: bytes 60-60/80")); // empty range
                    assertThat(body, containsString("Content-Range: bytes 70-79/80"));

                    assertThat(response.getContent(), startsWith("--" + boundary));
                    assertThat(response.getContent(), endsWith(boundary + "--\r\n"));
                }
        );

        return scenarios.stream();
    }

    public static Stream<Arguments> welcomeScenarios()
    {
        Scenarios scenarios = new Scenarios();

        scenarios.addScenario(
                "GET /context/ - (no match)",
                """
                    GET /context/ HTTP/1.1\r
                    Host: local\r
                    Connection: close\r
                    \r
                    """,
                HttpStatus.FORBIDDEN_403
        );

        addBasicWelcomeScenarios(scenarios);

        return scenarios.stream();
    }

    @BeforeEach
    public void before() throws Exception
    {
        assertThat(FileSystemPool.INSTANCE.mounts(), empty());
        docRoot = workDir.getEmptyPathDir().resolve("docroot");
        FS.ensureEmpty(docRoot);

        _server = new Server();
        _local = new LocalConnector(_server);
        _local.getConnectionFactory(HttpConfiguration.ConnectionFactory.class).getHttpConfiguration().setSendServerVersion(false);
        _server.addConnector(_local);

        _rootResourceHandler = new ResourceHandler()
        {
            @Override
            protected HttpContent.Factory newHttpContentFactory()
            {
                HttpContent.Factory contentFactory = new ResourceHttpContentFactory(ResourceFactory.of(getBaseResource()), getMimeTypes());
                contentFactory = new FileMappingHttpContentFactory(contentFactory);
                contentFactory = new VirtualHttpContentFactory(contentFactory, getStyleSheet(), "text/css");
                contentFactory = new PreCompressedHttpContentFactory(contentFactory, getPrecompressedFormats());
                contentFactory = new ValidatingCachingHttpContentFactory(contentFactory, 0, getByteBufferPool());
                return contentFactory;
            }
        };
        _rootResourceHandler.setWelcomeFiles("welcome.txt");

        _contextHandler = new ContextHandler("/context");
        _contextHandler.setHandler(_rootResourceHandler);
        _contextHandler.setBaseResource(ResourceFactory.root().newResource(docRoot));

        _contextHandlerCollection = new ContextHandlerCollection();
        _contextHandlerCollection.addHandler(_contextHandler);

        _server.setHandler(_contextHandlerCollection);
        _server.start();
    }

    @AfterEach
    public void tearDown() throws Exception
    {
        _server.stop();
        _server.setHandler((Handler)null);
        assertThat(FileSystemPool.INSTANCE.mounts(), empty());
    }

    @Test
    public void testBigFile() throws Exception
    {
        copyBigText(docRoot);
        getLocalConnectorConfig().setOutputBufferSize(2048);

        HttpTester.Response response = HttpTester.parseResponse(
                _local.getResponse("""
                GET /context/big.txt HTTP/1.1\r
                Host: local\r
                Connection: close\r
                \r
                """));
        assertThat(response.getStatus(), is(HttpStatus.OK_200));
        assertThat(response.getContent(), startsWith("     1\tThis is a big file"));
        assertThat(response.getContent(), endsWith("   400\tThis is a big file\n"));
    }

    @Test
    public void testBigFileBigBuffer() throws Exception
    {
        copyBigText(docRoot);
        getLocalConnectorConfig().setOutputBufferSize(16 * 1024);

        HttpTester.Response response = HttpTester.parseResponse(
                _local.getResponse("""
                GET /context/big.txt HTTP/1.1\r
                Host: local\r
                Connection: close\r
                \r
                """));
        assertThat(response.getStatus(), is(HttpStatus.OK_200));
        assertThat(response.getContent(), startsWith("     1\tThis is a big file"));
        assertThat(response.getContent(), endsWith("   400\tThis is a big file\n"));
    }

    @Test
    public void testBigFileLittleBuffer() throws Exception
    {
        copyBigText(docRoot);
        getLocalConnectorConfig().setOutputBufferSize(8);

        HttpTester.Response response = HttpTester.parseResponse(
                _local.getResponse("""
                GET /context/big.txt HTTP/1.1\r
                Host: local\r
                Connection: close\r
                \r
                """));
        assertThat(response.getStatus(), is(HttpStatus.OK_200));
        assertThat(response.getContent(), startsWith("     1\tThis is a big file"));
        assertThat(response.getContent(), endsWith("   400\tThis is a big file\n"));
    }

    @Test
    public void testBigger() throws Exception
    {
        setupBigFiles(docRoot);
        HttpTester.Response response = HttpTester.parseResponse(
                _local.getResponse("""
                GET /context/bigger.txt HTTP/1.1\r
                Host: local\r
                Connection: close\r
                \r
                """));

        assertThat(response.getStatus(), is(HttpStatus.OK_200));
        assertThat(response.getContent(), containsString("   400\tThis is a big file\n     1\tThis is a big file"));
        assertThat(response.getContent(), containsString("   400\tThis is a big file\n"));
    }

    @Test
    public void testBrotliInitialCompressed() throws Exception
    {
        Files.writeString(docRoot.resolve("data0.txt"), "Hello Text 0", UTF_8);
        Files.writeString(docRoot.resolve("data0.txt.br"), "fake brotli", UTF_8);

        _rootResourceHandler.setDirAllowed(false);
        _rootResourceHandler.setPrecompressedFormats(CompressedContentFormat.BR);
        _rootResourceHandler.setEtags(true);

        String rawResponse = _local.getResponse("""
            GET /context/data0.txt HTTP/1.1\r
            Host: localhost:8080\r
            Connection: close\r
            Accept-Encoding: gzip;q=0.9,br\r
            \r
            """);
        HttpTester.Response response = HttpTester.parseResponse(rawResponse);
        assertThat(response.toString(), response.getStatus(), is(HttpStatus.OK_200));
        assertThat(response, containsHeaderValue(HttpHeader.CONTENT_LENGTH, "11"));
        assertThat(response, containsHeaderValue(HttpHeader.CONTENT_TYPE, "text/plain"));
        assertThat(response, containsHeaderValue(HttpHeader.VARY, "Accept-Encoding"));
        assertThat(response, containsHeaderValue(HttpHeader.CONTENT_ENCODING, "br"));
        String body = response.getContent();
        assertThat(body, containsString("fake brotli"));
    }

    @Test
    public void testBrotliWithEtags() throws Exception
    {
        Files.writeString(docRoot.resolve("data0.txt"), "Hello Text 0", UTF_8);
        Files.writeString(docRoot.resolve("data0.txt.br"), "fake brotli", UTF_8);

        _rootResourceHandler.setDirAllowed(false);
        _rootResourceHandler.setPrecompressedFormats(CompressedContentFormat.BR);
        _rootResourceHandler.setEtags(true);

        String rawResponse;
        HttpTester.Response response;
        String body;

        rawResponse = _local.getResponse("""
            GET /context/data0.txt HTTP/1.1\r
            Host: localhost:8080\r
            Connection: close\r
            \r
            """);
        response = HttpTester.parseResponse(rawResponse);
        assertThat(response.toString(), response.getStatus(), is(HttpStatus.OK_200));
        assertThat(response, containsHeaderValue(HttpHeader.CONTENT_LENGTH, "12"));
        assertThat(response, containsHeaderValue(HttpHeader.CONTENT_TYPE, "text/plain"));
        assertThat(response, containsHeaderValue(HttpHeader.VARY, "Accept-Encoding"));
        assertThat(response, not(containsHeader(HttpHeader.CONTENT_ENCODING)));
        assertThat(response, containsHeader(HttpHeader.ETAG));
        body = response.getContent();
        assertThat(body, containsString("Hello Text 0"));

        String etag = response.get(HttpHeader.ETAG);
        String etagBr = EtagUtils.rewriteWithSuffix(etag, "--br");

        rawResponse = _local.getResponse("""
            GET /context/data0.txt HTTP/1.1\r
            Host: localhost:8080\r
            Connection: close\r
            Accept-Encoding: gzip;q=0.9,br\r
            \r
            """);
        response = HttpTester.parseResponse(rawResponse);
        assertThat(response.toString(), response.getStatus(), is(HttpStatus.OK_200));
        assertThat(response, containsHeaderValue(HttpHeader.CONTENT_LENGTH, "11"));
        assertThat(response, containsHeaderValue(HttpHeader.CONTENT_TYPE, "text/plain"));
        assertThat(response, containsHeaderValue(HttpHeader.VARY, "Accept-Encoding"));
        assertThat(response, containsHeaderValue(HttpHeader.CONTENT_ENCODING, "br"));
        assertThat(response, containsHeaderValue(HttpHeader.ETAG, etagBr));
        body = response.getContent();
        assertThat(body, containsString("fake br"));

        rawResponse = _local.getResponse("""
            GET /context/data0.txt.br HTTP/1.1\r
            Host: localhost:8080\r
            Connection: close\r
            Accept-Encoding: br,gzip\r
            \r
            """);
        response = HttpTester.parseResponse(rawResponse);
        assertThat(response.toString(), response.getStatus(), is(HttpStatus.OK_200));
        assertThat(response, containsHeaderValue(HttpHeader.CONTENT_LENGTH, "11"));
        assertThat(response, containsHeaderValue(HttpHeader.CONTENT_TYPE, "application/brotli"));
        assertThat(response, not(containsHeader(HttpHeader.CONTENT_ENCODING)));
        assertThat("Should not contain br variant", response, not(containsHeaderValue(HttpHeader.ETAG, etagBr)));
        assertThat("Should have a different ETag", response, containsHeader(HttpHeader.ETAG));
        body = response.getContent();
        assertThat(body, containsString("fake br"));

        rawResponse = _local.getResponse("""
            GET /context/data0.txt.br HTTP/1.1\r
            Host: localhost:8080\r
            Connection: close\r
            Accept-Encoding: gzip\r
            If-None-Match: W/"wobble"\r
            \r
            """);
        response = HttpTester.parseResponse(rawResponse);
        assertThat(response.toString(), response.getStatus(), is(HttpStatus.OK_200));
        assertThat(response, containsHeaderValue(HttpHeader.CONTENT_LENGTH, "11"));
        assertThat(response, containsHeaderValue(HttpHeader.CONTENT_TYPE, "application/brotli"));
        assertThat(response, not(containsHeader(HttpHeader.CONTENT_ENCODING)));
        assertThat("Should not contain br variant", response, not(containsHeaderValue(HttpHeader.ETAG, etagBr)));
        assertThat("Should have a different ETag", response, containsHeader(HttpHeader.ETAG));
        body = response.getContent();
        assertThat(body, containsString("fake br"));

        rawResponse = _local.getResponse("""
            GET /context/data0.txt HTTP/1.1\r
            Host: localhost:8080\r
            Connection: close\r
            Accept-Encoding: br\r
            If-None-Match: @ETAG@\r
            \r
            """.replace("@ETAG@", etagBr));
        response = HttpTester.parseResponse(rawResponse);
        assertThat(response.toString(), response.getStatus(), is(HttpStatus.NOT_MODIFIED_304));
        assertThat(response, containsHeaderValue(HttpHeader.ETAG, etagBr));

        rawResponse = _local.getResponse("""
            GET /context/data0.txt HTTP/1.1\r
            Host: localhost:8080\r
            Connection: close\r
            Accept-Encoding: br\r
            If-None-Match: @ETAG@\r
            \r
            """.replace("@ETAG@", etag));
        response = HttpTester.parseResponse(rawResponse);
        assertThat(response.toString(), response.getStatus(), is(HttpStatus.NOT_MODIFIED_304));
        assertThat(response, containsHeaderValue(HttpHeader.ETAG, etag));

        rawResponse = _local.getResponse("""
            GET /context/data0.txt HTTP/1.1\r
            Host: localhost:8080\r
            Connection: close\r
            Accept-Encoding: br\r
            If-None-Match: W/"foobar",@ETAG@\r
            \r
            """.replace("@ETAG@", etagBr));
        response = HttpTester.parseResponse(rawResponse);
        assertThat(response.toString(), response.getStatus(), is(HttpStatus.NOT_MODIFIED_304));
        assertThat(response, containsHeaderValue(HttpHeader.ETAG, etagBr));

        rawResponse = _local.getResponse("""
            GET /context/data0.txt HTTP/1.1\r
            Host: localhost:8080\r
            Connection: close\r
            Accept-Encoding: br\r
            If-None-Match: W/"foobar",@ETAG@\r
            \r
            """.replace("@ETAG@", etag));
        response = HttpTester.parseResponse(rawResponse);
        assertThat(response.toString(), response.getStatus(), is(HttpStatus.NOT_MODIFIED_304));
        assertThat(response, containsHeaderValue(HttpHeader.ETAG, etag));
    }

    @Test
    public void testCachedBrotli() throws Exception
    {
        Files.writeString(docRoot.resolve("data0.txt"), "Hello Text 0", UTF_8);
        Files.writeString(docRoot.resolve("data0.txt.br"), "fake brotli", UTF_8);

        _rootResourceHandler.setDirAllowed(false);
        _rootResourceHandler.setPrecompressedFormats(CompressedContentFormat.BR);
        _rootResourceHandler.setEtags(true);

        String rawResponse;
        HttpTester.Response response;
        String body;

        rawResponse = _local.getResponse("""
            GET /context/data0.txt HTTP/1.1\r
            Host: localhost:8080\r
            Connection: close\r
            \r
            """);
        response = HttpTester.parseResponse(rawResponse);
        assertThat(response.toString(), response.getStatus(), is(HttpStatus.OK_200));
        assertThat(response, containsHeaderValue(HttpHeader.CONTENT_LENGTH, "12"));
        assertThat(response, containsHeaderValue(HttpHeader.CONTENT_TYPE, "text/plain"));
        assertThat(response, containsHeaderValue(HttpHeader.VARY, "Accept-Encoding"));
        assertThat(response, not(containsHeader(HttpHeader.CONTENT_ENCODING)));
        assertThat(response, containsHeader(HttpHeader.ETAG));
        body = response.getContent();
        assertThat(body, containsString("Hello Text 0"));

        String etag = response.get(HttpHeader.ETAG);
        String etagBr = EtagUtils.rewriteWithSuffix(etag, "--br");

        rawResponse = _local.getResponse("""
            GET /context/data0.txt HTTP/1.1\r
            Host: localhost:8080\r
            Connection: close\r
            Accept-Encoding: br\r
            \r
            """);
        response = HttpTester.parseResponse(rawResponse);
        assertThat(response.toString(), response.getStatus(), is(HttpStatus.OK_200));
        assertThat(response, containsHeaderValue(HttpHeader.CONTENT_LENGTH, "11"));
        assertThat(response, containsHeaderValue(HttpHeader.CONTENT_TYPE, "text/plain"));
        assertThat(response, containsHeaderValue(HttpHeader.VARY, "Accept-Encoding"));
        assertThat(response, containsHeaderValue(HttpHeader.CONTENT_ENCODING, "br"));
        assertThat(response, containsHeaderValue(HttpHeader.ETAG, etagBr));
        body = response.getContent();
        assertThat(body, containsString("fake brotli"));

        rawResponse = _local.getResponse("""
            GET /context/data0.txt.br HTTP/1.1\r
            Host: localhost:8080\r
            Connection: close\r
            Accept-Encoding: br\r
            \r
            """);
        response = HttpTester.parseResponse(rawResponse);
        assertThat(response.toString(), response.getStatus(), is(HttpStatus.OK_200));
        assertThat(response, containsHeaderValue(HttpHeader.CONTENT_LENGTH, "11"));
        assertThat(response, containsHeaderValue(HttpHeader.CONTENT_TYPE, "application/brotli"));
        assertThat(response, not(containsHeader(HttpHeader.CONTENT_ENCODING)));
        assertThat("Should not contain br variant", response, not(containsHeaderValue(HttpHeader.ETAG, etagBr)));
        assertThat("Should have a different ETag", response, containsHeader(HttpHeader.ETAG));
        body = response.getContent();
        assertThat(body, containsString("fake brotli"));

        rawResponse = _local.getResponse("""
            GET /context/data0.txt HTTP/1.1\r
            Host: localhost:8080\r
            Connection: close\r
            Accept-Encoding: br\r
            If-None-Match: @ETAG@\r
            \r
            """.replace("@ETAG@", etagBr));
        response = HttpTester.parseResponse(rawResponse);
        assertThat(response.toString(), response.getStatus(), is(HttpStatus.NOT_MODIFIED_304));
        assertThat(response, containsHeaderValue(HttpHeader.ETAG, etagBr));

        rawResponse = _local.getResponse("""
            GET /context/data0.txt HTTP/1.1\r
            Host: localhost:8080\r
            Connection: close\r
            Accept-Encoding: br\r
            If-None-Match: @ETAG@\r
            \r
            """.replace("@ETAG@", etag));
        response = HttpTester.parseResponse(rawResponse);
        assertThat(response.toString(), response.getStatus(), is(HttpStatus.NOT_MODIFIED_304));
        assertThat(response, containsHeaderValue(HttpHeader.ETAG, etag));

        rawResponse = _local.getResponse("""
            GET /context/data0.txt HTTP/1.1\r
            Host: localhost:8080\r
            Connection: close\r
            Accept-Encoding: br\r
            If-None-Match: W/"foobar",@ETAG@\r
            \r
            """.replace("@ETAG@", etagBr));
        response = HttpTester.parseResponse(rawResponse);
        assertThat(response.toString(), response.getStatus(), is(HttpStatus.NOT_MODIFIED_304));
        assertThat(response, containsHeaderValue(HttpHeader.ETAG, etagBr));

        rawResponse = _local.getResponse("""
            GET /context/data0.txt HTTP/1.1\r
            Host: localhost:8080\r
            Connection: close\r
            Accept-Encoding: br\r
            If-None-Match: W/"foobar",@ETAG@\r
            \r
            """.replace("@ETAG@", etag));
        response = HttpTester.parseResponse(rawResponse);
        assertThat(response.toString(), response.getStatus(), is(HttpStatus.NOT_MODIFIED_304));
        assertThat(response, containsHeaderValue(HttpHeader.ETAG, etag));
    }

    @Test
    public void testCachedGzip() throws Exception
    {
        FS.ensureDirExists(docRoot);
        Path file0 = docRoot.resolve("data0.txt");
        Files.writeString(file0, "Hello Text 0", UTF_8);
        Path file0gz = docRoot.resolve("data0.txt.gz");
        Files.writeString(file0gz, "fake gzip", UTF_8);

        _rootResourceHandler.setDirAllowed(false);
        _rootResourceHandler.setPrecompressedFormats(CompressedContentFormat.GZIP);
        _rootResourceHandler.setEtags(true);

        String rawResponse;
        HttpTester.Response response;
        String body;

        rawResponse = _local.getResponse("""
            GET /context/data0.txt HTTP/1.1\r
            Connection: close\r
            Host: localhost:8080\r
            \r
            """);
        response = HttpTester.parseResponse(rawResponse);
        assertThat(response.toString(), response.getStatus(), is(HttpStatus.OK_200));
        assertThat(response, containsHeaderValue(HttpHeader.CONTENT_LENGTH, "12"));
        assertThat(response, containsHeaderValue(HttpHeader.CONTENT_TYPE, "text/plain"));
        assertThat(response, containsHeaderValue(HttpHeader.VARY, "Accept-Encoding"));
        assertThat(response, not(containsHeader(HttpHeader.CONTENT_ENCODING)));
        assertThat(response, containsHeader(HttpHeader.ETAG));
        body = response.getContent();
        assertThat(body, containsString("Hello Text 0"));

        String etag = response.get(HttpHeader.ETAG);
        String etagGzip = EtagUtils.rewriteWithSuffix(etag, "--gzip");

        rawResponse = _local.getResponse("""
            GET /context/data0.txt HTTP/1.1\r
            Connection: close\r
            Host: localhost:8080\r
            Accept-Encoding: gzip\r
            \r
            """);
        response = HttpTester.parseResponse(rawResponse);
        assertThat(response.toString(), response.getStatus(), is(HttpStatus.OK_200));
        assertThat(response, containsHeaderValue(HttpHeader.CONTENT_LENGTH, "9"));
        assertThat(response, containsHeaderValue(HttpHeader.CONTENT_TYPE, "text/plain"));
        assertThat(response, containsHeaderValue(HttpHeader.VARY, "Accept-Encoding"));
        assertThat(response, containsHeaderValue(HttpHeader.CONTENT_ENCODING, "gzip"));
        assertThat(response, containsHeaderValue(HttpHeader.ETAG, etagGzip));
        body = response.getContent();
        assertThat(body, containsString("fake gzip"));

        rawResponse = _local.getResponse("""
            GET /context/data0.txt.gz HTTP/1.1\r
            Connection: close\r
            Host: localhost:8080\r
            Accept-Encoding: gzip\r
            \r
            """);
        response = HttpTester.parseResponse(rawResponse);
        assertThat(response.toString(), response.getStatus(), is(HttpStatus.OK_200));
        assertThat(response, containsHeaderValue(HttpHeader.CONTENT_LENGTH, "9"));
        assertThat(response, containsHeaderValue(HttpHeader.CONTENT_TYPE, "application/gzip"));
        assertThat(response, not(containsHeader(HttpHeader.CONTENT_ENCODING)));
        assertThat("Should not contain gzip variant", response, not(containsHeaderValue(HttpHeader.ETAG, etagGzip)));
        assertThat("Should have a different ETag", response, containsHeader(HttpHeader.ETAG));
        body = response.getContent();
        assertThat(body, containsString("fake gzip"));

        rawResponse = _local.getResponse("""
            GET /context/data0.txt HTTP/1.1\r
            Host: localhost:8080\r
            Connection: close\r
            Accept-Encoding: gzip\r
            If-None-Match: @ETAG@\r
            \r
            """.replace("@ETAG@", etagGzip));
        response = HttpTester.parseResponse(rawResponse);
        assertThat(response.toString(), response.getStatus(), is(HttpStatus.NOT_MODIFIED_304));
        assertThat(response, containsHeaderValue(HttpHeader.ETAG, etagGzip));

        rawResponse = _local.getResponse("""
            GET /context/data0.txt HTTP/1.1\r
            Host: localhost:8080\r
            Connection: close\r
            Accept-Encoding: gzip\r
            If-None-Match: @ETAG@\r
            \r
            """.replace("@ETAG@", etag));
        response = HttpTester.parseResponse(rawResponse);
        assertThat(response.toString(), response.getStatus(), is(HttpStatus.NOT_MODIFIED_304));
        assertThat(response, containsHeaderValue(HttpHeader.ETAG, etag));

        rawResponse = _local.getResponse("""
            GET /context/data0.txt HTTP/1.1\r
            Host: localhost:8080\r
            Connection: close\r
            Accept-Encoding: gzip\r
            If-None-Match: W/"foobar",@ETAG@\r
            \r
            """.replace("@ETAG@", etagGzip));
        response = HttpTester.parseResponse(rawResponse);
        assertThat(response.toString(), response.getStatus(), is(HttpStatus.NOT_MODIFIED_304));
        assertThat(response, containsHeaderValue(HttpHeader.ETAG, etagGzip));

        rawResponse = _local.getResponse("""
            GET /context/data0.txt HTTP/1.1\r
            Host: localhost:8080\r
            Connection: close\r
            Accept-Encoding: gzip\r
            If-None-Match: W/"foobar",@ETAG@\r
            \r
            """.replace("@ETAG@", etag));
        response = HttpTester.parseResponse(rawResponse);
        assertThat(response.toString(), response.getStatus(), is(HttpStatus.NOT_MODIFIED_304));
        assertThat(response, containsHeaderValue(HttpHeader.ETAG, etag));
    }

    @Test
    public void testCachingDirectoryNotCached() throws Exception
    {
        copySimpleTestResource(docRoot);
        // TODO explicitly turn on caching
        CachingHttpContentFactory contentFactory = (CachingHttpContentFactory)_rootResourceHandler.getHttpContentFactory();
        _rootResourceHandler.setWelcomeFiles(List.of()); // disable welcome files otherwise they get cached

        for (int i = 0; i < 10; i++)
        {
            HttpTester.Response response = HttpTester.parseResponse(
                    _local.getResponse("""
                    GET /context/directory/ HTTP/1.1\r
                    Host: local\r
                    Connection: close\r
                    \r
                    """));
            assertThat(response.getStatus(), is(HttpStatus.OK_200));
            assertThat(response.getContent(), containsString("Directory: /context/directory/"));
        }

        assertThat(contentFactory.getCachedFiles(), is(0));
        assertThat(contentFactory.getCachedSize(), is(0L));
    }

    @Test
    public void testCachingFilesCached() throws Exception
    {
        copySimpleTestResource(docRoot);
        // TODO explicitly turn on caching
        long expectedSize = Files.size(docRoot.resolve("big.txt"));
        CachingHttpContentFactory contentFactory = (CachingHttpContentFactory)_rootResourceHandler.getHttpContentFactory();

        for (int i = 0; i < 10; i++)
        {
            HttpTester.Response response = HttpTester.parseResponse(
                    _local.getResponse("""
                    GET /context/big.txt HTTP/1.1\r
                    Host: local\r
                    Connection: close\r
                    \r
                    """));
            assertThat(response.getStatus(), is(HttpStatus.OK_200));
            assertThat(response.getContent(), startsWith("     1\tThis is a big file"));
            assertThat(response.getContent(), endsWith("   400\tThis is a big file\n"));
        }

        assertThat(contentFactory.getCachedFiles(), is(1));
        assertThat(contentFactory.getCachedSize(), is(expectedSize));

        contentFactory.flushCache();
        assertThat(contentFactory.getCachedFiles(), is(0));
        assertThat(contentFactory.getCachedSize(), is(0L));
    }

    @Test
    public void testCachingMaxCacheSizeRespected() throws Exception
    {
        copySimpleTestResource(docRoot);
        long expectedSize = Files.size(docRoot.resolve("simple.txt"));
        CachingHttpContentFactory contentFactory = (CachingHttpContentFactory)_rootResourceHandler.getHttpContentFactory();
        contentFactory.setMaxCacheSize((int)expectedSize);

        for (int i = 0; i < 10; i++)
        {
            HttpTester.Response response = HttpTester.parseResponse(
                    _local.getResponse("""
                    GET /context/big.txt HTTP/1.1\r
                    Host: local\r
                    Connection: close\r
                    \r
                    """));
            assertThat(response.getStatus(), is(HttpStatus.OK_200));
            assertThat(response.getContent(), startsWith("     1\tThis is a big file"));
            assertThat(response.getContent(), endsWith("   400\tThis is a big file\n"));
        }

        assertThat(contentFactory.getCachedFiles(), is(0));
        assertThat(contentFactory.getCachedSize(), is(0L));

        for (int i = 0; i < 10; i++)
        {
            HttpTester.Response response = HttpTester.parseResponse(
                    _local.getResponse("""
                    GET /context/simple.txt HTTP/1.1\r
                    Host: local\r
                    Connection: close\r
                    \r
                    """));
            assertThat(response.getStatus(), is(HttpStatus.OK_200));
            assertThat(response.getContent(), equalTo("simple text"));
        }

        assertThat(contentFactory.getCachedFiles(), is(1));
        assertThat(contentFactory.getCachedSize(), is(expectedSize));
    }

    @Test
    public void testCachingMaxCachedFileSizeRespected() throws Exception
    {
        copySimpleTestResource(docRoot);
        // TODO explicitly turn on caching
        long expectedSize = Files.size(docRoot.resolve("simple.txt"));
        CachingHttpContentFactory contentFactory = (CachingHttpContentFactory)_rootResourceHandler.getHttpContentFactory();
        contentFactory.setMaxCachedFileSize((int)expectedSize);

        for (int i = 0; i < 10; i++)
        {
            HttpTester.Response response = HttpTester.parseResponse(
                    _local.getResponse("""
                    GET /context/big.txt HTTP/1.1\r
                    Host: local\r
                    Connection: close\r
                    \r
                    """));
            assertThat(response.getStatus(), is(HttpStatus.OK_200));
            assertThat(response.getContent(), startsWith("     1\tThis is a big file"));
            assertThat(response.getContent(), endsWith("   400\tThis is a big file\n"));
        }

        assertThat(contentFactory.getCachedFiles(), is(0));
        assertThat(contentFactory.getCachedSize(), is(0L));

        for (int i = 0; i < 10; i++)
        {
            HttpTester.Response response = HttpTester.parseResponse(
                    _local.getResponse("""
                    GET /context/simple.txt HTTP/1.1\r
                    Host: local\r
                    Connection: close\r
                    \r
                    """));
            assertThat(response.getStatus(), is(HttpStatus.OK_200));
            assertThat(response.getContent(), equalTo("simple text"));
        }

        assertThat(contentFactory.getCachedFiles(), is(1));
        assertThat(contentFactory.getCachedSize(), is(expectedSize));
    }

    @Test
    public void testCachingMaxCachedFilesRespected() throws Exception
    {
        copySimpleTestResource(docRoot);
        long expectedSizeBig = Files.size(docRoot.resolve("big.txt"));
        long expectedSizeSimple = Files.size(docRoot.resolve("simple.txt"));
        CachingHttpContentFactory contentFactory = (CachingHttpContentFactory)_rootResourceHandler.getHttpContentFactory();
        contentFactory.setMaxCachedFiles(1);

        for (int i = 0; i < 10; i++)
        {
            HttpTester.Response response = HttpTester.parseResponse(
                    _local.getResponse("""
                    GET /context/big.txt HTTP/1.1\r
                    Host: local\r
                    Connection: close\r
                    \r
                    """));
            assertThat(response.getStatus(), is(HttpStatus.OK_200));
            assertThat(response.getContent(), startsWith("     1\tThis is a big file"));
            assertThat(response.getContent(), endsWith("   400\tThis is a big file\n"));
        }

        assertThat(contentFactory.getCachedFiles(), is(1));
        assertThat(contentFactory.getCachedSize(), is(expectedSizeBig));

        for (int i = 0; i < 10; i++)
        {
            HttpTester.Response response = HttpTester.parseResponse(
                    _local.getResponse("""
                    GET /context/simple.txt HTTP/1.1\r
                    Host: local\r
                    Connection: close\r
                    \r
                    """));
            assertThat(response.getStatus(), is(HttpStatus.OK_200));
            assertThat(response.getContent(), equalTo("simple text"));
        }

        assertThat(contentFactory.getCachedFiles(), is(1));
        assertThat(contentFactory.getCachedSize(), is(oneOf(expectedSizeBig, expectedSizeSimple)));
    }

    @Test
    public void testCachingNotFoundNotCached() throws Exception
    {
        CachingHttpContentFactory contentFactory = (CachingHttpContentFactory)_rootResourceHandler.getHttpContentFactory();

        for (int i = 0; i < 10; i++)
        {
            HttpTester.Response response = HttpTester.parseResponse(
                    _local.getResponse("""
                    GET /context/does-not-exist HTTP/1.1\r
                    Host: local\r
                    Connection: close\r
                    \r
                    """));
            assertThat(response.getStatus(), is(HttpStatus.NOT_FOUND_404));
            assertThat(response.getContent(), containsString("Error 404 Not Found"));
        }

        assertThat(contentFactory.getCachedFiles(), is(0));
        assertThat(contentFactory.getCachedSize(), is(0L));
    }

    @Test
    public void testCachingPrecompressedFilesCached() throws Exception
    {
        setupBigFiles(docRoot);

        long expectedSize = Files.size(docRoot.resolve("big.txt")) +
                Files.size(docRoot.resolve("big.txt.gz"));

        _rootResourceHandler.setPrecompressedFormats(CompressedContentFormat.GZIP);
        CachingHttpContentFactory contentFactory = (CachingHttpContentFactory)_rootResourceHandler.getHttpContentFactory();

        for (int i = 0; i < 10; i++)
        {
            HttpTester.Response response1 = HttpTester.parseResponse(
                    _local.getResponse("""
                    GET /context/big.txt HTTP/1.1\r
                    Host: local\r
                    Connection: close\r
                    Accept-Encoding: gzip\r
                    \r
                    """));
            assertThat(response1.getStatus(), is(HttpStatus.OK_200));
            assertThat(response1.get(CONTENT_ENCODING), is("gzip"));
            // Load big.txt.gz into a byte array and assert its contents byte per byte.
            try (ByteArrayOutputStream baos = new ByteArrayOutputStream())
            {
                Files.copy(docRoot.resolve("big.txt.gz"), baos);
                assertThat(response1.getContentBytes(), is(baos.toByteArray()));
            }

            HttpTester.Response response2 = HttpTester.parseResponse(
                    _local.getResponse("""
                    GET /context/big.txt HTTP/1.1\r
                    Host: local\r
                    Connection: close\r
                    Accept-Encoding: deflate\r
                    \r
                    """));
            assertThat(response2.getStatus(), is(HttpStatus.OK_200));
            assertThat(response2.get(CONTENT_ENCODING), is(nullValue()));
            assertThat(response2.getContent(), startsWith("     1\tThis is a big file"));
            assertThat(response2.getContent(), endsWith("   400\tThis is a big file\n"));
        }

        assertThat(contentFactory.getCachedFiles(), is(2));
        assertThat(contentFactory.getCachedSize(), is(expectedSize));

        contentFactory.flushCache();
        assertThat(contentFactory.getCachedFiles(), is(0));
        assertThat(contentFactory.getCachedSize(), is(0L));
    }

    @Test
    public void testCachingPrecompressedFilesCachedEtagged() throws Exception
    {
        setupBigFiles(docRoot);
        long expectedSize = Files.size(docRoot.resolve("big.txt")) +
                Files.size(docRoot.resolve("big.txt.gz"));

        _rootResourceHandler.setPrecompressedFormats(CompressedContentFormat.GZIP);
        _rootResourceHandler.setEtags(true);
        CachingHttpContentFactory contentFactory = (CachingHttpContentFactory)_rootResourceHandler.getHttpContentFactory();

        for (int i = 0; i < 10; i++)
        {
            HttpTester.Response response1 = HttpTester.parseResponse(
                    _local.getResponse("""
                    GET /context/big.txt HTTP/1.1\r
                    Host: local\r
                    Connection: close\r
                    Accept-Encoding: gzip\r
                    \r
                    """));
            assertThat(response1.getStatus(), is(HttpStatus.OK_200));
            assertThat(response1.get(CONTENT_ENCODING), is("gzip"));
            String eTag1 = response1.get(ETAG);
            assertThat(eTag1, endsWith("--gzip\""));
            assertThat(eTag1, startsWith("W/"));
            String nakedEtag1 = QuotedStringTokenizer.unquote(eTag1.substring(2));
            // Load big.txt.gz into a byte array and assert its contents byte per byte.
            try (ByteArrayOutputStream baos = new ByteArrayOutputStream())
            {
                Files.copy(docRoot.resolve("big.txt.gz"), baos);
                assertThat(response1.getContentBytes(), is(baos.toByteArray()));
            }

            HttpTester.Response response2 = HttpTester.parseResponse(
                    _local.getResponse("""
                    GET /context/big.txt HTTP/1.1\r
                    Host: local\r
                    Connection: close\r
                    Accept-Encoding: deflate\r
                    \r
                    """));
            assertThat(response2.getStatus(), is(HttpStatus.OK_200));
            assertThat(response2.get(CONTENT_ENCODING), is(nullValue()));
            String eTag2 = response2.get(ETAG);
            assertThat(eTag2, startsWith("W/"));
            String nakedEtag2 = QuotedStringTokenizer.unquote(eTag2.substring(2));
            assertThat(nakedEtag1, startsWith(nakedEtag2));
            assertThat(response2.getContent(), startsWith("     1\tThis is a big file"));
            assertThat(response2.getContent(), endsWith("   400\tThis is a big file\n"));

            HttpTester.Response response3 = HttpTester.parseResponse(
                    _local.getResponse("""
                    GET /context/big.txt HTTP/1.1\r
                    Host: local\r
                    Connection: close\r
                    Accept-Encoding: gzip\r
                    If-None-Match: %s \r
                    \r
                    """.formatted(eTag1)));
            assertThat(response3.getStatus(), is(HttpStatus.NOT_MODIFIED_304));

            HttpTester.Response response4 = HttpTester.parseResponse(
                    _local.getResponse("""
                    GET /context/big.txt HTTP/1.1\r
                    Host: local\r
                    Connection: close\r
                    Accept-Encoding: deflate\r
                    If-None-Match: %s\r
                    \r
                    """.formatted(eTag2)));
            assertThat(response4.getStatus(), is(HttpStatus.NOT_MODIFIED_304));
        }

        assertThat(contentFactory.getCachedFiles(), is(2));
        assertThat(contentFactory.getCachedSize(), is(expectedSize));

        contentFactory.flushCache();
        assertThat(contentFactory.getCachedFiles(), is(0));
        assertThat(contentFactory.getCachedSize(), is(0L));
    }

    @Test
    public void testCachingRefreshing() throws Exception
    {
        Path tempPath = docRoot.resolve("temp.txt");
        Files.writeString(tempPath, "temp file");
        long expectedSize = Files.size(tempPath);

        CachingHttpContentFactory contentFactory = (CachingHttpContentFactory)_rootResourceHandler.getHttpContentFactory();

        for (int i = 0; i < 10; i++)
        {
            HttpTester.Response response = HttpTester.parseResponse(
                    _local.getResponse("""
                    GET /context/temp.txt HTTP/1.1\r
                    Host: local\r
                    Connection: close\r
                    \r
                    """));
            assertThat(response.getStatus(), is(HttpStatus.OK_200));
            assertThat(response.getContent(), equalTo("temp file"));
        }

        assertThat(contentFactory.getCachedFiles(), is(1));
        assertThat(contentFactory.getCachedSize(), is(expectedSize));

        // re-write the file as long as its last modified timestamp did not change
        FileTime before = Files.getLastModifiedTime(tempPath);
        do
        {
            Files.writeString(tempPath, "updated temp file");
        }
        while (Files.getLastModifiedTime(tempPath).equals(before));
        long newExpectedSize = Files.size(tempPath);

        for (int i = 0; i < 10; i++)
        {
            HttpTester.Response response = HttpTester.parseResponse(
                    _local.getResponse("""
                    GET /context/temp.txt HTTP/1.1\r
                    Host: local\r
                    Connection: close\r
                    \r
                    """));
            assertThat(response.getStatus(), is(HttpStatus.OK_200));
            assertThat(response.getContent(), equalTo("updated temp file"));
        }

        assertThat(contentFactory.getCachedFiles(), is(1));
        assertThat(contentFactory.getCachedSize(), is(newExpectedSize));

        Files.deleteIfExists(tempPath);
    }

    @Test
    public void testCachingWelcomeFileCached() throws Exception
    {
        copySimpleTestResource(docRoot);
        long expectedSize = Files.size(docRoot.resolve("directory/welcome.txt"));
        CachingHttpContentFactory contentFactory = (CachingHttpContentFactory)_rootResourceHandler.getHttpContentFactory();

        for (int i = 0; i < 10; i++)
        {
            HttpTester.Response response = HttpTester.parseResponse(
                    _local.getResponse("""
                    GET /context/directory/ HTTP/1.1\r
                    Host: local\r
                    Connection: close\r
                    \r
                    """));
            assertThat(response.getStatus(), is(HttpStatus.OK_200));
            assertThat(response.getContent(), containsString("Hello"));
        }

        assertThat(contentFactory.getCachedFiles(), is(1));
        assertThat(contentFactory.getCachedSize(), is(expectedSize));
    }

    @Test
    public void testConditionalGetResponseCommitted() throws Exception
    {
        copyBigText(docRoot);
        getLocalConnectorConfig().setOutputBufferSize(8);
        _rootResourceHandler.setEtags(true);

        HttpTester.Response response = HttpTester.parseResponse(
                _local.getResponse("""
                GET /context/big.txt HTTP/1.1\r
                Host: local\r
                Connection: close\r
                If-Match: "NO_MATCH"\r
                \r
                """));

        assertThat(response.getStatus(), is(HttpStatus.PRECONDITION_FAILED_412));
    }

    @Test
    public void testConditionalHeadResponseCommitted() throws Exception
    {
        copyBigText(docRoot);
        getLocalConnectorConfig().setOutputBufferSize(8);
        _rootResourceHandler.setEtags(true);

        HttpTester.Response response = HttpTester.parseResponse(
                _local.getResponse("""
                HEAD /context/big.txt HTTP/1.1\r
                Host: local\r
                Connection: close\r
                If-Match: "NO_MATCH"\r
                \r
                """));

        assertThat(response.getStatus(), is(HttpStatus.PRECONDITION_FAILED_412));
    }

    @Test
    public void testControlCharacter() throws Exception
    {
        FS.ensureDirExists(docRoot);

        try (StacklessLogging ignore = new StacklessLogging(ResourceService.class))
        {
            String rawResponse = _local.getResponse("""
                GET /context/%0a HTTP/1.1\r
                Host: local\r
                Connection: close\r
                \r
                """);
            HttpTester.Response response = HttpTester.parseResponse(rawResponse);
            assertThat("Response.status", response.getStatus(), anyOf(is(HttpStatus.NOT_FOUND_404), is(HttpStatus.INTERNAL_SERVER_ERROR_500)));
            assertThat("Response.content", response.getContent(), is(not(containsString(docRoot.toString()))));
        }
    }

    @Test
    public void testCustomCompressionFormats() throws Exception
    {
        Files.writeString(docRoot.resolve("data0.txt"), "Hello Text 0", UTF_8);
        Files.writeString(docRoot.resolve("data0.txt.br"), "fake brotli", UTF_8);
        Files.writeString(docRoot.resolve("data0.txt.gz"), "fake gzip", UTF_8);
        Files.writeString(docRoot.resolve("data0.txt.bz2"), "fake bzip2", UTF_8);

        _rootResourceHandler.setPrecompressedFormats(
                new CompressedContentFormat("bzip2", ".bz2"),
                new CompressedContentFormat("gzip", ".gz"),
                new CompressedContentFormat("br", ".br")
        );

        String rawResponse;
        HttpTester.Response response;
        String body;

        rawResponse = _local.getResponse("""
            GET /context/data0.txt HTTP/1.1\r
            Host: localhost:8080\r
            Connection: close\r
            Accept-Encoding: bzip2, br, gzip\r
            \r
            """);
        response = HttpTester.parseResponse(rawResponse);
        assertThat(response.toString(), response.getStatus(), is(HttpStatus.OK_200));
        assertThat(response, containsHeaderValue(HttpHeader.CONTENT_LENGTH, "10"));
        assertThat(response, containsHeaderValue(HttpHeader.CONTENT_TYPE, "text/plain"));
        assertThat(response, containsHeaderValue(HttpHeader.VARY, "Accept-Encoding"));
        assertThat(response, containsHeaderValue(HttpHeader.CONTENT_ENCODING, "bzip2"));
        body = response.getContent();
        assertThat(body, containsString("fake bzip2"));

        rawResponse = _local.getResponse("""
            GET /context/data0.txt HTTP/1.1\r
            Host: localhost:8080\r
            Accept-Encoding: br, gzip\r
            \r
            """);
        response = HttpTester.parseResponse(rawResponse);
        assertThat(response.toString(), response.getStatus(), is(HttpStatus.OK_200));
        assertThat(response, containsHeaderValue(HttpHeader.CONTENT_LENGTH, "9"));
        assertThat(response, containsHeaderValue(HttpHeader.CONTENT_TYPE, "text/plain"));
        assertThat(response, containsHeaderValue(HttpHeader.VARY, "Accept-Encoding"));
        assertThat(response, containsHeaderValue(HttpHeader.CONTENT_ENCODING, "gzip"));
        body = response.getContent();
        assertThat(body, containsString("fake gzip"));
    }

    @Test
    public void testDefaultBrotliOverGzip() throws Exception
    {
        Path textFile = docRoot.resolve("data0.txt");
        Path textBrFile = docRoot.resolve("data0.txt.br");
        Path textGzipFile = docRoot.resolve("data0.txt.gz");
        Files.writeString(textFile, "Hello Text 0", UTF_8);
        Files.writeString(textBrFile, "fake brotli", UTF_8);
        Files.writeString(textGzipFile, "fake gzip", UTF_8);

        // This tests the ResourceService Preferred Encoding Order configuration
        _rootResourceHandler.setPrecompressedFormats(CompressedContentFormat.BR, CompressedContentFormat.GZIP);

        String rawResponse;
        HttpTester.Response response;
        String body;

        // Request Ordered [gzip, compress, br] - should favor [br] due to ResourceService preferred encoding order
        rawResponse = _local.getResponse("""
            GET /context/data0.txt HTTP/1.1\r
            Host: localhost:8080\r
            Connection: close\r
            Accept-Encoding: gzip, compress, br\r
            \r
            """);
        response = HttpTester.parseResponse(rawResponse);
        assertThat(response.toString(), response.getStatus(), is(HttpStatus.OK_200));
        assertThat(response.toString(), response.getField(HttpHeader.CONTENT_LENGTH).getLongValue(), is(Files.size(textBrFile)));
        assertThat(response, containsHeaderValue(HttpHeader.CONTENT_TYPE, "text/plain"));
        assertThat(response, containsHeaderValue(HttpHeader.VARY, "Accept-Encoding"));
        assertThat(response, containsHeaderValue(HttpHeader.CONTENT_ENCODING, "br"));
        body = response.getContent();
        assertThat(body, containsString("fake brotli"));

        // Request weighted [br] lower than defaults of [gzip, compress] - should favor [gzip] due to weighting
        rawResponse = _local.getResponse("""
            GET /context/data0.txt HTTP/1.1\r
            Host: localhost:8080\r
            Connection: close\r
            Accept-Encoding: gzip, compress, br;q=0.9\r
            \r
            """);
        response = HttpTester.parseResponse(rawResponse);
        assertThat(response.toString(), response.getStatus(), is(HttpStatus.OK_200));
        assertThat(response.toString(), response.getField(HttpHeader.CONTENT_LENGTH).getLongValue(), is(Files.size(textGzipFile)));
        assertThat(response, containsHeaderValue(HttpHeader.CONTENT_TYPE, "text/plain"));
        assertThat(response, containsHeaderValue(HttpHeader.VARY, "Accept-Encoding"));
        assertThat(response, containsHeaderValue(HttpHeader.CONTENT_ENCODING, "gzip"));
        body = response.getContent();
        assertThat(body, containsString("fake gzip"));
    }

    public static Stream<Arguments> directoryRedirectSource()
    {
        return Stream.of(
                Arguments.of("""
                GET /context/directory HTTP/1.1\r
                Host: local\r
                Connection: close\r
                \r
                """, "/context/directory/"),
                Arguments.of("""
                GET /context/directory;JSESSIONID=12345678 HTTP/1.1\r
                Host: local\r
                Connection: close\r
                \r
                """, "/context/directory/;JSESSIONID=12345678"),
                Arguments.of("""
                GET /context/directory?name=value HTTP/1.1\r
                Host: local\r
                Connection: close\r
                \r
                """, "/context/directory/?name=value"),
                Arguments.of("""
                GET /context/directory;JSESSIONID=12345678?name=value HTTP/1.1\r
                Host: local\r
                Connection: close\r
                \r
                """, "/context/directory/;JSESSIONID=12345678?name=value")
        );
    }

    @ParameterizedTest(name = "[{index}] {1}")
    @MethodSource("directoryRedirectSource")
    public void testDirectoryRedirect(String rawRequest, String expectedLocationEndsWith) throws Exception
    {
        copySimpleTestResource(docRoot);

        HttpTester.Response response = HttpTester.parseResponse(_local.getResponse(rawRequest));
        assertThat(response.getStatus(), is(HttpStatus.MOVED_TEMPORARILY_302));
        assertThat(response.get(LOCATION), endsWith(expectedLocationEndsWith));
    }

    @Test
    public void testDirectory() throws Exception
    {
        copySimpleTestResource(docRoot);

        HttpTester.Response response = HttpTester.parseResponse(
                _local.getResponse("""
                GET /context/ HTTP/1.1\r
                Host: local\r
                Connection: close\r
                \r
                """));
        assertThat(response.getStatus(), is(HttpStatus.OK_200));
        String content = response.getContent();
        assertThat(content, containsString("<link href=\"jetty-dir.css\" rel=\"stylesheet\" />"));
        assertThat(content, containsString("Directory: /context"));
        assertThat(content, containsString("/context/big.txt")); // TODO should these be relative links?
        assertThat(content, containsString("/context/simple.txt"));
        assertThat(content, containsString("/context/directory/"));

        response = HttpTester.parseResponse(
                _local.getResponse("""
                GET /context/jetty-dir.css HTTP/1.1\r
                Host: local\r
                Connection: close\r
                \r
                """));

        assertThat(response.getStatus(), is(HttpStatus.OK_200));
    }

    @Test
    public void testDirectoryOfCollection() throws Exception
    {
        copySimpleTestResource(docRoot);
        _rootResourceHandler.stop();
        _rootResourceHandler.setBaseResource(ResourceFactory.combine(
                ResourceFactory.root().newResource(MavenPaths.findTestResourceDir("layer0")),
                _rootResourceHandler.getBaseResource()));
        _rootResourceHandler.start();

        HttpTester.Response response = HttpTester.parseResponse(
                _local.getResponse("""
                GET /context/other/ HTTP/1.1\r
                Host: local\r
                Connection: close\r
                \r
                """));

        assertThat(response.getStatus(), is(HttpStatus.OK_200));
        String content = response.getContent();
        assertThat(content, containsString("<link href=\"jetty-dir.css\" rel=\"stylesheet\" />"));
        assertThat(content, containsString("Directory: /context/other"));
        assertThat(content, containsString("/context/other/data.txt"));

        response = HttpTester.parseResponse(
                _local.getResponse("""
                GET /context/other/jetty-dir.css HTTP/1.1\r
                Host: local\r
                Connection: close\r
                \r
                """));

        assertThat(response.getStatus(), is(HttpStatus.OK_200));

        response = HttpTester.parseResponse(
                _local.getResponse("""
                GET /context/double/ HTTP/1.1\r
                Host: local\r
                Connection: close\r
                \r
                """));

        assertThat(response.getStatus(), is(HttpStatus.OK_200));
        content = response.getContent();
        assertThat(content, containsString("<link href=\"jetty-dir.css\" rel=\"stylesheet\" />"));
        assertThat(content, containsString("Directory: /context/double"));
        assertThat(content, containsString("/context/double/zero.txt"));

        response = HttpTester.parseResponse(
                _local.getResponse("""
                GET /context/double/jetty-dir.css HTTP/1.1\r
                Host: local\r
                Connection: close\r
                \r
                """));

        assertThat(response.getStatus(), is(HttpStatus.OK_200));
    }

    @Test
    public void testDirectoryOfCollections() throws Exception
    {
        copySimpleTestResource(docRoot);
        _rootResourceHandler.stop();
        _rootResourceHandler.setBaseResource(ResourceFactory.combine(
                ResourceFactory.root().newResource(MavenPaths.findTestResourceDir("layer0")),
                ResourceFactory.root().newResource(MavenPaths.findTestResourceDir("layer1")),
                _rootResourceHandler.getBaseResource()));
        _rootResourceHandler.start();

        HttpTester.Response response = HttpTester.parseResponse(
                _local.getResponse("""
                GET /context/ HTTP/1.1\r
                Host: local\r
                Connection: close\r
                \r
                """));
        assertThat(response.getStatus(), is(HttpStatus.OK_200));
        String content = response.getContent();
        assertThat(content, containsString("<link href=\"jetty-dir.css\" rel=\"stylesheet\" />"));
        assertThat(content, containsString("Directory: /context"));
        assertThat(content, containsString("/context/big.txt")); // TODO should these be relative links?
        assertThat(content, containsString("/context/simple.txt"));
        assertThat(content, containsString("/context/directory/"));
        assertThat(content, containsString("/context/other/"));
        assertThat(content, containsString("/context/double/"));

        response = HttpTester.parseResponse(
                _local.getResponse("""
                GET /context/double/ HTTP/1.1\r
                Host: local\r
                Connection: close\r
                \r
                """));

        assertThat(response.getStatus(), is(HttpStatus.OK_200));
        content = response.getContent();
        assertThat(content, containsString("<link href=\"jetty-dir.css\" rel=\"stylesheet\" />"));
        assertThat(content, containsString("Directory: /context/double"));
        assertThat(content, containsString("/context/double/zero.txt"));
        assertThat(content, containsString("/context/double/one.txt"));

        response = HttpTester.parseResponse(
                _local.getResponse("""
                GET /context/double/jetty-dir.css HTTP/1.1\r
                Host: local\r
                Connection: close\r
                \r
                """));

        assertThat(response.getStatus(), is(HttpStatus.OK_200));
    }

    @Test
    public void testEtagIfNoneMatchModifiedFile() throws Exception
    {
        _rootResourceHandler.setEtags(true);
        Path testFile = docRoot.resolve("test-etag-file.txt");
        Files.writeString(testFile, "some content\n");

        HttpTester.Response response = HttpTester.parseResponse(
                _local.getResponse("""
                GET /context/test-etag-file.txt HTTP/1.1\r
                Host: local\r
                Connection: close\r
                \r
                """));

        assertThat(response.getStatus(), is(HttpStatus.OK_200));
        assertThat(response.getContent(), equalTo("some content\n"));
        assertThat(response.get(ETAG), notNullValue());
        String etag = response.get(ETAG);

        // re-write the file as long as its last modified timestamp did not change
        FileTime before = Files.getLastModifiedTime(testFile);
        do
        {
            Files.writeString(testFile, "some different content\n");
        }
        while (Files.getLastModifiedTime(testFile).equals(before));

        response = HttpTester.parseResponse(
                _local.getResponse("""
                GET /context/test-etag-file.txt HTTP/1.1\r
                Host: local\r
                Connection: close\r
                If-None-Match: %s\r
                \r
                """.formatted(etag)));
        assertThat(response.getStatus(), is(HttpStatus.OK_200));
        assertThat(response.getContent(), equalTo("some different content\n"));
    }

    @Test
    public void testEtagIfNoneMatchNotModifiedFile() throws Exception
    {
        copyBigText(docRoot);
        _rootResourceHandler.setEtags(true);

        HttpTester.Response response = HttpTester.parseResponse(
                _local.getResponse("""
                GET /context/big.txt HTTP/1.1\r
                Host: local\r
                Connection: close\r
                \r
                """));

        assertThat(response.getStatus(), is(HttpStatus.OK_200));
        assertThat(response.get(ETAG), notNullValue());
        String etag = response.get(ETAG);

        response = HttpTester.parseResponse(
                _local.getResponse("""
                GET /context/big.txt HTTP/1.1\r
                Host: local\r
                Connection: close\r
                If-None-Match: %s\r
                \r
                """.formatted(etag)));
        assertThat(response.getStatus(), is(HttpStatus.NOT_MODIFIED_304));
        assertThat(response.getContent(), is(""));
    }

    @Test
    public void testGet() throws Exception
    {
        Path file = docRoot.resolve("file.txt");

        String rawResponse;
        HttpTester.Response response;

        rawResponse = _local.getResponse("""
            GET /context/file.txt HTTP/1.1\r
            Host: local\r
            Connection: close\r
            \r
            """);
        response = HttpTester.parseResponse(rawResponse);
        assertThat(response.toString(), response.getStatus(), is(HttpStatus.NOT_FOUND_404));

        Files.writeString(file, "How now brown cow", UTF_8);

        rawResponse = _local.getResponse("""
            GET /context/file.txt HTTP/1.1\r
            Host: local\r
            Connection: close\r
            \r
            """);
        response = HttpTester.parseResponse(rawResponse);
        assertThat(response.toString(), response.getStatus(), is(HttpStatus.OK_200));
        assertThat(response.toString(), response.getContent(), is("How now brown cow"));
    }

    @Test
    public void testGetUtf8NfcFile() throws Exception
    {
        FS.ensureEmpty(docRoot);

        // Create file with UTF-8 NFC format
        String filename = "swedish-" + new String(StringUtil.fromHexString("C3A5"), UTF_8) + ".txt";
        Files.writeString(docRoot.resolve(filename), "hi a-with-circle", UTF_8);

        // Using filesystem, attempt to access via NFD format
        Path nfdPath = docRoot.resolve("swedish-a" + new String(StringUtil.fromHexString("CC8A"), UTF_8) + ".txt");
        boolean filesystemSupportsNFDAccess = Files.exists(nfdPath);

        // Make requests
        String rawResponse;
        HttpTester.Response response;

        // Request as UTF-8 NFC
        rawResponse = _local.getResponse("""
            GET /context/swedish-%C3%A5.txt HTTP/1.1\r
            Host: test\r
            Connection: close\r
            \r
            """);
        response = HttpTester.parseResponse(rawResponse);
        assertThat(response.getStatus(), is(HttpStatus.OK_200));
        assertThat(response.getContent(), is("hi a-with-circle"));

        // Request as UTF-8 NFD
        rawResponse = _local.getResponse("""
            GET /context/swedish-a%CC%8A.txt HTTP/1.1\r
            Host: test\r
            Connection: close\r
            \r
            """);
        response = HttpTester.parseResponse(rawResponse);
        if (filesystemSupportsNFDAccess)
        {
            assertThat(response.getStatus(), is(HttpStatus.OK_200));
            assertThat(response.getContent(), is("hi a-with-circle"));
        }
        else
        {
            assertThat(response.getStatus(), is(HttpStatus.NOT_FOUND_404));
        }
    }

    @Test
    public void testGetUtf8NfdFile() throws Exception
    {
        FS.ensureEmpty(docRoot);

        // Create file with UTF-8 NFD format
        String filename = "swedish-a" + new String(StringUtil.fromHexString("CC8A"), UTF_8) + ".txt";
        Files.writeString(docRoot.resolve(filename), "hi a-with-circle", UTF_8);

        // Using filesystem, attempt to access via NFC format
        Path nfcPath = docRoot.resolve("swedish-" + new String(StringUtil.fromHexString("C3A5"), UTF_8) + ".txt");
        boolean filesystemSupportsNFCAccess = Files.exists(nfcPath);

        String rawResponse;
        HttpTester.Response response;

        // Request as UTF-8 NFD
        rawResponse = _local.getResponse("""
            GET /context/swedish-a%CC%8A.txt HTTP/1.1\r
            Host: test\r
            Connection: close\r
            \r
            """);
        response = HttpTester.parseResponse(rawResponse);
        assertThat(response.getStatus(), is(HttpStatus.OK_200));
        assertThat(response.getContent(), is("hi a-with-circle"));

        // Request as UTF-8 NFC
        rawResponse = _local.getResponse("""
            GET /context/swedish-%C3%A5.txt HTTP/1.1\r
            Host: test\r
            Connection: close\r
            \r
            """);
        response = HttpTester.parseResponse(rawResponse);
        if (filesystemSupportsNFCAccess)
        {
            assertThat(response.getStatus(), is(HttpStatus.OK_200));
            assertThat(response.getContent(), is("hi a-with-circle"));
        }
        else
        {
            assertThat(response.getStatus(), is(HttpStatus.NOT_FOUND_404));
        }
    }

    @Test
    public void testGzip() throws Exception
    {
        FS.ensureDirExists(docRoot);
        Path file0 = docRoot.resolve("data0.txt");
        Files.writeString(file0, "Hello Text 0", UTF_8);
        Path file0gz = docRoot.resolve("data0.txt.gz");
        Files.writeString(file0gz, "fake gzip", UTF_8);

        _rootResourceHandler.setDirAllowed(false);
        _rootResourceHandler.setPrecompressedFormats(CompressedContentFormat.GZIP);
        _rootResourceHandler.setEtags(true);

        String rawResponse;
        HttpTester.Response response;
        String body;

        rawResponse = _local.getResponse("""
            GET /context/data0.txt HTTP/1.1\r
            Host: localhost:8080\r
            Connection: close\r
            \r
            """);
        response = HttpTester.parseResponse(rawResponse);
        assertThat(response.toString(), response.getStatus(), is(HttpStatus.OK_200));
        assertThat(response, containsHeaderValue(HttpHeader.CONTENT_LENGTH, "12"));
        assertThat(response, containsHeaderValue(HttpHeader.CONTENT_TYPE, "text/plain"));
        assertThat(response, containsHeaderValue(HttpHeader.VARY, "Accept-Encoding"));
        assertThat(response, containsHeader(HttpHeader.ETAG));
        assertThat(response, not(containsHeaderValue(HttpHeader.CONTENT_ENCODING, "gzip")));
        body = response.getContent();
        assertThat(body, containsString("Hello Text 0"));
        String etag = response.get(HttpHeader.ETAG);
        String etagGzip = EtagUtils.rewriteWithSuffix(etag, "--gzip");

        rawResponse = _local.getResponse("""
            GET /context/data0.txt HTTP/1.1\r
            Host: localhost:8080\r
            Connect: close\r
            Accept-Encoding: gzip\r
            \r
            """);
        response = HttpTester.parseResponse(rawResponse);
        assertThat(response.toString(), response.getStatus(), is(HttpStatus.OK_200));
        assertThat(response, containsHeaderValue(HttpHeader.CONTENT_LENGTH, "9"));
        assertThat(response, containsHeaderValue(HttpHeader.CONTENT_TYPE, "text/plain"));
        assertThat(response, containsHeaderValue(HttpHeader.VARY, "Accept-Encoding"));
        assertThat(response, containsHeaderValue(HttpHeader.CONTENT_ENCODING, "gzip"));
        assertThat(response, containsHeaderValue(HttpHeader.ETAG, etagGzip));
        body = response.getContent();
        assertThat(body, containsString("fake gzip"));

        rawResponse = _local.getResponse("""
            GET /context/data0.txt.gz HTTP/1.1\r
            Host: localhost:8080\r
            Connection: close\r
            Accept-Encoding: gzip\r
            \r
            """);
        response = HttpTester.parseResponse(rawResponse);
        assertThat(response.toString(), response.getStatus(), is(HttpStatus.OK_200));
        assertThat(response, containsHeaderValue(HttpHeader.CONTENT_LENGTH, "9"));
        assertThat(response, containsHeaderValue(HttpHeader.CONTENT_TYPE, "application/gzip"));
        assertThat(response, not(containsHeader(HttpHeader.CONTENT_ENCODING)));
        assertThat("Should not contain gzip variant", response, not(containsHeaderValue(HttpHeader.ETAG, etagGzip)));
        assertThat("Should have a different ETag", response, containsHeader(HttpHeader.ETAG));
        body = response.getContent();
        assertThat(body, containsString("fake gzip"));

        rawResponse = _local.getResponse("""
            GET /context/data0.txt.gz HTTP/1.1\r
            Host: localhost:8080\r
            Connection: close\r
            Accept-Encoding: gzip\r
            If-None-Match: W/"wobble"\r
            \r
            """);
        response = HttpTester.parseResponse(rawResponse);
        assertThat(response.toString(), response.getStatus(), is(HttpStatus.OK_200));
        assertThat(response, containsHeaderValue(HttpHeader.CONTENT_LENGTH, "9"));
        assertThat(response, containsHeaderValue(HttpHeader.CONTENT_TYPE, "application/gzip"));
        assertThat(response, not(containsHeader(HttpHeader.CONTENT_ENCODING)));
        assertThat("Should not contain gzip variant", response, not(containsHeaderValue(HttpHeader.ETAG, etagGzip)));
        assertThat("Should have a different ETag", response, containsHeader(HttpHeader.ETAG));
        body = response.getContent();
        assertThat(body, containsString("fake gzip"));

        String badEtagGzip = EtagUtils.rewriteWithSuffix(etag, "-gzip");
        rawResponse = _local.getResponse("""
            GET /context/data0.txt HTTP/1.1\r
            Host: localhost:8080\r
            Connection: close\r
            Accept-Encoding: gzip\r
            If-None-Match: @ETAG@\r
            \r
            """.replace("@ETAG@", badEtagGzip));
        response = HttpTester.parseResponse(rawResponse);
        assertThat(response.toString(), response.getStatus(), is(not(HttpStatus.NOT_MODIFIED_304)));

        rawResponse = _local.getResponse("""
            GET /context/data0.txt HTTP/1.1\r
            Host: localhost:8080\r
            Connection: close\r
            Accept-Encoding: gzip\r
            If-None-Match: @ETAG@\r
            \r
            """.replace("@ETAG@", etagGzip));
        response = HttpTester.parseResponse(rawResponse);
        assertThat(response.toString(), response.getStatus(), is(HttpStatus.NOT_MODIFIED_304));
        assertThat(response, containsHeaderValue(HttpHeader.ETAG, etagGzip));

        rawResponse = _local.getResponse("""
            GET /context/data0.txt HTTP/1.1\r
            Host: localhost:8080\r
            Connection: close\r
            Accept-Encoding: gzip\r
            If-None-Match: @ETAG@\r
            \r
            """.replace("@ETAG@", etag));
        response = HttpTester.parseResponse(rawResponse);
        assertThat(response.toString(), response.getStatus(), is(HttpStatus.NOT_MODIFIED_304));
        assertThat(response, containsHeaderValue(HttpHeader.ETAG, etag));

        rawResponse = _local.getResponse("""
            GET /context/data0.txt HTTP/1.1\r
            Host: localhost:8080\r
            Connection: close\r
            Accept-Encoding: gzip\r
            If-None-Match: W/"foobar",@ETAG@\r
            \r
            """.replace("@ETAG@", etagGzip));
        response = HttpTester.parseResponse(rawResponse);
        assertThat(response.toString(), response.getStatus(), is(HttpStatus.NOT_MODIFIED_304));
        assertThat(response, containsHeaderValue(HttpHeader.ETAG, etagGzip));

        rawResponse = _local.getResponse("""
            GET /context/data0.txt HTTP/1.1\r
            Host: localhost:8080\r
            Accept-Encoding: gzip\r
            If-None-Match: W/"foobar",@ETAG@\r
            \r
            """.replace("@ETAG@", etag));
        response = HttpTester.parseResponse(rawResponse);
        assertThat(response.toString(), response.getStatus(), is(HttpStatus.NOT_MODIFIED_304));
        assertThat(response, containsHeaderValue(HttpHeader.ETAG, etag));
    }

    @Test
    public void testGzipEquivalentFileExtensions() throws Exception
    {
        setupBigFiles(docRoot);
        _rootResourceHandler.setGzipEquivalentFileExtensions(List.of(CompressedContentFormat.GZIP.getExtension()));

        HttpTester.Response response1 = HttpTester.parseResponse(
                _local.getResponse("""
                GET /context/big.txt.gz HTTP/1.1\r
                Host: local\r
                Connection: close\r
                \r
                """));
        assertThat(response1.getStatus(), is(HttpStatus.OK_200));
        assertThat(response1.get(CONTENT_ENCODING), is("gzip"));

        HttpTester.Response response2 = HttpTester.parseResponse(
                _local.getResponse("""
                GET /context/big.txt HTTP/1.1\r
                Host: local\r
                Connection: close\r
                \r
                """));
        assertThat(response2.getStatus(), is(HttpStatus.OK_200));
        assertThat(response2.get(CONTENT_ENCODING), is(nullValue()));
    }

    @Test
    public void testHeaders() throws Exception
    {
        setupSimpleText(docRoot);

        HttpTester.Response response = HttpTester.parseResponse(
                _local.getResponse("""
                GET /context/simple.txt HTTP/1.1\r
                Host: local\r
                Connection: close\r
                \r
                """));
        assertThat(response.getStatus(), equalTo(HttpStatus.OK_200));
        assertThat(response.get(CONTENT_TYPE), equalTo("text/plain"));
        assertThat(response.get(LAST_MODIFIED), notNullValue());
        assertThat(response.get(CONTENT_LENGTH), equalTo("11"));
        assertThat(response.getContent(), containsString("simple text"));
    }

    @ParameterizedTest
    @ValueSource(strings = {
            "Hello World",
            "Now is the time for all good men to come to the aid of the party"
    })
    public void testIfETag(String content) throws Exception
    {
        Files.writeString(docRoot.resolve("file.txt"), content, UTF_8);
        _rootResourceHandler.setEtags(true);

        String rawResponse;
        HttpTester.Response response;

        rawResponse = _local.getResponse("""
            GET /context/file.txt HTTP/1.1\r
            Host:test\r
            Connection: close\r
            \r
            """);
        response = HttpTester.parseResponse(rawResponse);
        assertThat(response.toString(), response.getStatus(), is(HttpStatus.OK_200));
        assertThat(response, containsHeader(HttpHeader.ETAG));

        String etag = response.get(HttpHeader.ETAG);

        rawResponse = _local.getResponse("""
            GET /context/file.txt HTTP/1.1\r
            Host:test\r
            Connection: close\r
            If-None-Match: @ETAG@\r
            \r
            """.replace("@ETAG@", etag));
        response = HttpTester.parseResponse(rawResponse);
        assertThat(response.toString(), response.getStatus(), is(HttpStatus.NOT_MODIFIED_304));

        rawResponse = _local.getResponse("""
            GET /context/file.txt HTTP/1.1\r
            Host: test\r
            Connection: close\r
            If-None-Match: wibble,@ETAG@,wobble\r
            \r
            """.replace("@ETAG@", etag));
        response = HttpTester.parseResponse(rawResponse);
        assertThat(response.toString(), response.getStatus(), is(HttpStatus.NOT_MODIFIED_304));

        rawResponse = _local.getResponse("""
            GET /context/file.txt HTTP/1.1\r
            Host: test\r
            Connection: close\r
            If-None-Match: wibble\r
            \r
            """);
        response = HttpTester.parseResponse(rawResponse);
        assertThat(response.toString(), response.getStatus(), is(HttpStatus.OK_200));

        rawResponse = _local.getResponse("""
            GET /context/file.txt HTTP/1.1\r
            Host: test\r
            Connection: close\r
            If-None-Match: wibble, wobble\r
            \r
            """);
        response = HttpTester.parseResponse(rawResponse);
        assertThat(response.toString(), response.getStatus(), is(HttpStatus.OK_200));

        rawResponse = _local.getResponse("""
            GET /context/file.txt HTTP/1.1\r
            Host: test\r
            Connection: close\r
            If-Match: @ETAG@\r
            \r
            """.replace("@ETAG@", etag));
        response = HttpTester.parseResponse(rawResponse);
        assertThat(response.toString(), response.getStatus(), is(HttpStatus.OK_200));

        rawResponse = _local.getResponse("""
            GET /context/file.txt HTTP/1.1\r
            Host: test\r
            Connection: close\r
            If-Match: wibble,@ETAG@,wobble\r
            \r
            """.replace("@ETAG@", etag));
        response = HttpTester.parseResponse(rawResponse);
        assertThat(response.toString(), response.getStatus(), is(HttpStatus.OK_200));

        rawResponse = _local.getResponse("""
            GET /context/file.txt HTTP/1.1\r
            Host: test\r
            Connection: close\r
            If-Match: wibble\r
            \r
            """);
        response = HttpTester.parseResponse(rawResponse);
        assertThat(response.toString(), response.getStatus(), is(HttpStatus.PRECONDITION_FAILED_412));

        rawResponse = _local.getResponse("""
            GET /context/file.txt HTTP/1.1\r
            Host: test\r
            Connection: close\r
            If-Match: wibble, wobble\r
            \r
            """);
        response = HttpTester.parseResponse(rawResponse);
        assertThat(response.toString(), response.getStatus(), is(HttpStatus.PRECONDITION_FAILED_412));
    }

    @ParameterizedTest
    @ValueSource(strings = {
            "Hello World",
            "Now is the time for all good men to come to the aid of the party"
    })
    public void testIfModified(String content) throws Exception
    {
        Path file = docRoot.resolve("file.txt");

        /* TODO: need way to configure resource cache?
        resourceHandler.setInitParameter("maxCacheSize", "4096");
        resourceHandler.setInitParameter("maxCachedFileSize", "25");
        resourceHandler.setInitParameter("maxCachedFiles", "100");
         */

        String rawResponse;
        HttpTester.Response response;

        rawResponse = _local.getResponse("""
            GET /context/file.txt HTTP/1.1\r
            Host: local\r
            Connection: close\r
            \r
            """);
        response = HttpTester.parseResponse(rawResponse);
        assertThat(response.toString(), response.getStatus(), is(HttpStatus.NOT_FOUND_404));

        Files.writeString(file, content, UTF_8);

        rawResponse = _local.getResponse("""
            GET /context/file.txt HTTP/1.1\r
            Host:test\r
            Connection: close\r
            \r
            """);
        response = HttpTester.parseResponse(rawResponse);
        assertThat(response.toString(), response.getStatus(), is(HttpStatus.OK_200));
        assertThat(response, containsHeader(HttpHeader.LAST_MODIFIED));

        String lastModified = response.get(HttpHeader.LAST_MODIFIED);

        rawResponse = _local.getResponse("""
            GET /context/file.txt HTTP/1.1\r
            Host:test\r
            Connection: close\r
            If-Modified-Since: @LASTMODIFIED@\r
            \r
            """.replace("@LASTMODIFIED@", lastModified));
        response = HttpTester.parseResponse(rawResponse);
        assertThat(response.toString(), response.getStatus(), is(HttpStatus.NOT_MODIFIED_304));

        rawResponse = _local.getResponse("""
            GET /context/file.txt HTTP/1.1\r
            Host:test\r
            Connection: close\r
            If-Modified-Since: @DATE@\r
            \r
            """.replace("@DATE@", DateGenerator.formatDate(System.currentTimeMillis() - 10000)));
        response = HttpTester.parseResponse(rawResponse);
        assertThat(response.toString(), response.getStatus(), is(HttpStatus.OK_200));

        rawResponse = _local.getResponse("""
            GET /context/file.txt HTTP/1.1\r
            Host:test\r
            Connection: close\r
            If-Modified-Since: @DATE@\r
            \r
            """.replace("@DATE@", DateGenerator.formatDate(System.currentTimeMillis() + 10000)));
        response = HttpTester.parseResponse(rawResponse);
        assertThat(response.toString(), response.getStatus(), is(HttpStatus.NOT_MODIFIED_304));

        rawResponse = _local.getResponse("""
            GET /context/file.txt HTTP/1.1\r
            Host:test\r
            Connection: close\r
            If-Unmodified-Since: @DATE@\r
            \r
            """.replace("@DATE@", DateGenerator.formatDate(System.currentTimeMillis() + 10000)));
        response = HttpTester.parseResponse(rawResponse);
        assertThat(response.toString(), response.getStatus(), is(HttpStatus.OK_200));

        rawResponse = _local.getResponse("""
            GET /context/file.txt HTTP/1.1\r
            Host:test\r
            Connection: close\r
            If-Unmodified-Since: @DATE@\r
            \r
            """.replace("@DATE@", DateGenerator.formatDate(System.currentTimeMillis() - 10000)));
        response = HttpTester.parseResponse(rawResponse);
        assertThat(response.toString(), response.getStatus(), is(HttpStatus.PRECONDITION_FAILED_412));
    }

    @Test
    public void testIfModifiedSince() throws Exception
    {
        setupSimpleText(docRoot);

        HttpTester.Response response = HttpTester.parseResponse(
                _local.getResponse("""
                GET /context/simple.txt HTTP/1.1\r
                Host: local\r
                Connection: close\r
                \r
                """));
        assertThat(response.getStatus(), equalTo(HttpStatus.OK_200));
        assertThat(response.get(LAST_MODIFIED), notNullValue());
        assertThat(response.getContent(), containsString("simple text"));
        String lastModified = response.get(LAST_MODIFIED);

        response = HttpTester.parseResponse(
                _local.getResponse("""
                GET /context/simple.txt HTTP/1.1\r
                Host: local\r
                Connection: close\r
                If-Modified-Since: %s\r
                \r
                """.formatted(lastModified)));

        assertThat(response.getStatus(), equalTo(304));
        assertThat(response.getContent(), is(""));

        response = HttpTester.parseResponse(
                _local.getResponse("""
                GET /context/simple.txt HTTP/1.1\r
                Host: local\r
                Connection: close\r
                If-Modified-Since: %s\r
                If-None-Match: XYZ \r
                \r
                """.formatted(lastModified)));

        assertThat(response.getStatus(), equalTo(HttpStatus.OK_200));
        assertThat(response.get(LAST_MODIFIED), notNullValue());
        assertThat(response.getContent(), containsString("simple text"));
    }

    @Test
    public void testIfUnmodifiedSinceWithModifiedFile() throws Exception
    {
        Path testFile = docRoot.resolve("test-unmodified-since-file.txt");
        Files.writeString(testFile, "some content\n");

        HttpTester.Response response = HttpTester.parseResponse(
                _local.getResponse("""
                GET /context/test-unmodified-since-file.txt HTTP/1.1\r
                Host: local\r
                Connection: close\r
                \r
                """));

        assertThat(response.getStatus(), is(HttpStatus.OK_200));
        assertThat(response.getContent(), equalTo("some content\n"));
        assertThat(response.get(LAST_MODIFIED), notNullValue());
        String lastModified = response.get(LAST_MODIFIED);

        Thread.sleep(1000);

        Files.writeString(testFile, "some more content\n", StandardCharsets.UTF_8, StandardOpenOption.APPEND);

        response = HttpTester.parseResponse(_local.getResponse("""
            GET /context/test-unmodified-since-file.txt HTTP/1.1\r
            Host: local\r
            Connection: close\r
            If-Unmodified-Since: %s \r
            \r
            """.formatted(lastModified)));
        assertThat(response.getStatus(), is(HttpStatus.PRECONDITION_FAILED_412));

        response = HttpTester.parseResponse(_local.getResponse("""
            GET /context/test-unmodified-since-file.txt HTTP/1.1\r
            Host: local\r
            Connection: close\r
            If-Unmodified-Since: %s \r
            If-Match: XYZ\r
            \r
            """.formatted(lastModified)));
        assertThat(response.getStatus(), is(HttpStatus.OK_200));
        assertThat(response.getContent(), equalTo("some content\nsome more content\n"));
        assertThat(response.get(LAST_MODIFIED), notNullValue());
    }

    @Test
    public void testIfUnmodifiedSinceWithUnmodifiedFile() throws Exception
    {
        setupSimpleText(docRoot);

        HttpTester.Response response = HttpTester.parseResponse(
                _local.getResponse("""
                GET /context/simple.txt HTTP/1.1\r
                Host: local\r
                Connection: close\r
                \r
                """));
        assertThat(response.getStatus(), is(HttpStatus.OK_200));
        assertThat(response.get(LAST_MODIFIED), notNullValue());
        assertThat(response.getContent(), containsString("simple text"));
        String lastModified = response.get(LAST_MODIFIED);

        response = HttpTester.parseResponse(
                _local.getResponse("""
                GET /context/simple.txt HTTP/1.1\r
                Host: local\r
                Connection: close\r
                If-Unmodified-Since: %s\r
                \r
                """.formatted(lastModified)));

        assertThat(response.getStatus(), is(HttpStatus.OK_200));
        assertThat(response.getContent(), containsString("simple text"));
    }

    @Test
    public void testJettyDirListing() throws Exception
    {
        copySimpleTestResource(docRoot);

        HttpTester.Response response = HttpTester.parseResponse(
                _local.getResponse("""
                GET /context/ HTTP/1.1\r
                Host: local\r
                Connection: close\r
                \r
                """));
        assertThat(response.getStatus(), equalTo(HttpStatus.OK_200));
        assertThat(response.getContent(), containsString("jetty-dir.css"));
        assertThat(response.getContent(), containsString("Directory: /context/"));
        assertThat(response.getContent(), containsString("big.txt"));
        assertThat(response.getContent(), containsString("directory"));
        assertThat(response.getContent(), containsString("simple.txt"));
    }

    @Test
    public void testJettyDirRedirect() throws Exception
    {
        HttpTester.Response response = HttpTester.parseResponse(
                _local.getResponse("""
                GET /context HTTP/1.1\r
                Host: local\r
                Connection: close\r
                \r
                """));
        assertThat(response.getStatus(), equalTo(301));
        assertThat(response.get(LOCATION), endsWith("/context/"));
    }

    /**
     * Tests to attempt to break out of the Context restrictions by
     * abusing encoding (or lack thereof), listing output,
     * welcome file behaviors, and more.
     */
    @ParameterizedTest
    @MethodSource("contextBreakoutScenarios")
    public void testListingContextBreakout(ResourceHandlerTest.Scenario scenario) throws Exception
    {
        _rootResourceHandler.setDirAllowed(true);
        _rootResourceHandler.setWelcomeFiles("index.html");

        /* create some content in the docroot */
        Path index = docRoot.resolve("index.html");
        Files.writeString(index, "<h1>Hello Index</h1>", UTF_8);

        if (!OS.WINDOWS.isCurrentOs())
        {
            // FileSystem should support question dirs
            assumeMkDirSupported(docRoot, "dir?");
        }

        // FileSystem should support semicolon dirs
        assumeMkDirSupported(docRoot, "dir;");

        /* create some content outside of the docroot */
        Path sekret = workDir.getPath().resolve("sekret");
        FS.ensureDirExists(sekret);
        Path pass = sekret.resolve("pass");
        Files.writeString(pass, "Sssh, you shouldn't be seeing this", UTF_8);

        /* At this point we have the following
         * testListingContextBreakout/
         * |-- docroot
         * |   |-- index.html
         * |   |-- dir?   (Might be missing on Windows)
         * |   |-- dir;
         * `-- sekret
         *     `-- pass
         */

        String rawResponse = _local.getResponse(scenario.rawRequest);
        HttpTester.Response response = HttpTester.parseResponse(rawResponse);
        assertThat(response.toString(), response.getStatus(), is(scenario.expectedStatus));
        if (scenario.extraAsserts != null)
            scenario.extraAsserts.accept(response);
    }

    /**
     * A regression on windows allowed the directory listing show
     * the fully qualified paths within the directory listing.
     * This test ensures that this behavior will not arise again.
     */
    @Test
    public void testListingFilenamesOnly() throws Exception
    {
        /* create some content in the docroot */
        FS.ensureDirExists(docRoot);
        Path one = docRoot.resolve("one");
        FS.ensureDirExists(one);
        Path deep = one.resolve("deep");
        FS.ensureDirExists(deep);
        FS.touch(deep.resolve("foo"));
        FS.ensureDirExists(docRoot.resolve("two"));
        FS.ensureDirExists(docRoot.resolve("three"));

        String resBasePath = docRoot.toAbsolutePath().toString();

        String req1 = """
            GET /context/one/deep/ HTTP/1.1\r
            Host: local\r
            Connection: close\r
            \r
            """;
        String rawResponse = _local.getResponse(req1);
        HttpTester.Response response = HttpTester.parseResponse(rawResponse);

        assertThat(response.getStatus(), is(HttpStatus.OK_200));
        String body = response.getContent();
        assertThat(body, containsString("/foo"));
        assertThat(body, not(containsString(resBasePath)));
    }

    @Test
    public void testListingProperUrlEncoding() throws Exception
    {
        /* create some content in the docroot */

        Path wackyDir = docRoot.resolve("dir;"); // this should not be double-encoded.
        FS.ensureDirExists(wackyDir);

        FS.ensureDirExists(wackyDir.resolve("four"));
        FS.ensureDirExists(wackyDir.resolve("five"));
        FS.ensureDirExists(wackyDir.resolve("six"));

        /* At this point we have the following
         * testListingProperUrlEncoding/
         * `-- docroot
         *     `-- dir;
         *         |-- five
         *         |-- four
         *         `-- six
         */

        // First send request in improper, unencoded way.
        // Since this is interpreted as a path parameter, this raw ';' should not
        // make its way down to the ResourceService
        String rawResponse = _local.getResponse("""
            GET /context/dir;/ HTTP/1.1\r
            Host: local\r
            Connection: close\r
            \r
            """);
        HttpTester.Response response = HttpTester.parseResponse(rawResponse);

        assertThat(response.toString(), response.getStatus(), is(HttpStatus.NOT_FOUND_404));

        // Now send request in proper, encoded format.
        rawResponse = _local.getResponse("""
            GET /context/dir%3B/ HTTP/1.1\r
            Host: local\r
            Connection: close\r
            \r
            """);
        response = HttpTester.parseResponse(rawResponse);

        assertThat(response.toString(), response.getStatus(), is(HttpStatus.OK_200));

        String body = response.getContent();
        // Should not see double-encoded ";"
        // First encoding: ";" -> "%3b"
        // Second encoding: "%3B" -> "%253B" (BAD!)
        assertThat(body, not(containsString("%253B")));

        assertThat(body, containsString("/dir%3B/"));
        assertThat(body, containsString("/dir%3B/four/"));
        assertThat(body, containsString("/dir%3B/five/"));
        assertThat(body, containsString("/dir%3B/six/"));
    }

    @Test
    public void testListingWithQuestionMarks() throws Exception
    {
        /* create some content in the docroot */
        FS.ensureDirExists(docRoot.resolve("one"));
        FS.ensureDirExists(docRoot.resolve("two"));
        FS.ensureDirExists(docRoot.resolve("three"));

        // Creating dir 'f??r' (Might not work in Windows)
        assumeMkDirSupported(docRoot, "f??r");

        String rawResponse = _local.getResponse("""
            GET /context/ HTTP/1.1\r
            Host: local\r
            Connection: close\r
            \r
            """);
        HttpTester.Response response = HttpTester.parseResponse(rawResponse);

        String body = response.getContent();
        assertThat(body, containsString("f??r"));
    }

    /**
     * <p>
     * Tests to ensure that when requesting a legit directory listing, you
     * cannot arbitrarily include XSS in the output via careful manipulation
     * of the request path.
     * </p>
     * <p>
     * This is mainly a test of how the raw request details evolve over time, and
     * migrate through the ResourceHandler before it hits the
     * ResourceListing.getAsXHTML for output production
     * </p>
     */
    @Test
    public void testListingXSS() throws Exception
    {
        // Allow unsafe URI requests for this test case specifically
        // The requests below abuse the path-param features of URI, and the default UriCompliance mode
        // will prevent the use those requests as a 400 Bad Request: Ambiguous URI empty segment
        HttpConfiguration httpConfiguration = _local.getConnectionFactory(HttpConfiguration.ConnectionFactory.class).getHttpConfiguration();
        httpConfiguration.setUriCompliance(UriCompliance.UNSAFE);

        /* create some content in the docroot */
        Path one = docRoot.resolve("one");
        FS.ensureDirExists(one);
        FS.ensureDirExists(docRoot.resolve("two"));
        FS.ensureDirExists(docRoot.resolve("three"));

        Path alert = one.resolve("onmouseclick='alert(oops)'");
        FS.touch(alert);

        /*
         * Intentionally bad request URI. Sending a non-encoded URI with typically
         * encoded characters '<', '>', and '"', using the path-param feature of the
         * URI spec to still produce a listing.  This path-param value should not make it
         * down to the ResourceListing.getAsXHTML() method.
         */
        String req1 = """
            GET /context/;<script>window.alert("hi");</script> HTTP/1.1\r
            Host: local\r
            Connection: close\r
            \r
            """;
        String rawResponse = _local.getResponse(req1);
        HttpTester.Response response = HttpTester.parseResponse(rawResponse);

        String body = response.getContent();
        assertThat(body, not(containsString("<script>")));

        req1 = """
            GET /context/one/;"onmouseover='alert(document.location)' HTTP/1.1\r
            Host: local\r
            Connection: close\r
            \r
            """;

        rawResponse = _local.getResponse(req1);
        response = HttpTester.parseResponse(rawResponse);

        body = response.getContent();

        assertThat(body, not(containsString(";\"onmouseover")));
    }

    @Test
    public void testNonExistentFile() throws Exception
    {
        HttpTester.Response response = HttpTester.parseResponse(
                _local.getResponse("""
                GET /context/no-such-file.txt HTTP/1.1\r
                Host: local\r
                Connection: close\r
                \r
                """));
        assertThat(response.getStatus(), is(HttpStatus.NOT_FOUND_404));
        assertThat(response.getContent(), Matchers.containsString("Error 404 Not Found"));
    }

    @Test
    public void testPrecompressedGzipNoopWhenNoAcceptEncoding() throws Exception
    {
        setupBigFiles(docRoot);
        _rootResourceHandler.setPrecompressedFormats(CompressedContentFormat.GZIP);

        HttpTester.Response response = HttpTester.parseResponse(
                _local.getResponse("""
                GET /context/big.txt HTTP/1.1\r
                Host: local\r
                Connection: close\r
                \r
                """));
        assertThat(response.getStatus(), is(HttpStatus.OK_200));
        assertThat(response.get(CONTENT_ENCODING), is(nullValue()));
        assertThat(response.getContent(), startsWith("     1\tThis is a big file"));
        assertThat(response.getContent(), endsWith("   400\tThis is a big file\n"));
    }

    @Test
    public void testPrecompressedGzipNoopWhenNoMatchingAcceptEncoding() throws Exception
    {
        setupBigFiles(docRoot);
        _rootResourceHandler.setPrecompressedFormats(CompressedContentFormat.GZIP);

        HttpTester.Response response = HttpTester.parseResponse(
                _local.getResponse("""
                GET /context/big.txt HTTP/1.1\r
                Host: local\r
                Connection: close\r
                Accept-Encoding: deflate\r
                \r
                """));
        assertThat(response.getStatus(), is(HttpStatus.OK_200));
        assertThat(response.get(CONTENT_ENCODING), is(nullValue()));
        assertThat(response.getContent(), startsWith("     1\tThis is a big file"));
        assertThat(response.getContent(), endsWith("   400\tThis is a big file\n"));
    }

    @Test
    public void testPrecompressedGzipNoopsWhenCompressedFileDoesNotExist() throws Exception
    {
        setupSimpleText(docRoot);
        _rootResourceHandler.setPrecompressedFormats(CompressedContentFormat.GZIP);

        HttpTester.Response response = HttpTester.parseResponse(
                _local.getResponse("""
                GET /context/simple.txt HTTP/1.1\r
                Host: local\r
                Connection: close\r
                Accept-Encoding: gzip\r
                \r
                """));
        assertThat(response.getStatus(), is(HttpStatus.OK_200));
        assertThat(response.get(CONTENT_ENCODING), is(nullValue()));
        assertThat(response.getContent(), is("simple text"));
    }

    @Test
    public void testPrecompressedGzipWorks() throws Exception
    {
        setupBigFiles(docRoot);
        _rootResourceHandler.setPrecompressedFormats(CompressedContentFormat.GZIP);

        HttpTester.Response response1 = HttpTester.parseResponse(
                _local.getResponse("""
                GET /context/big.txt HTTP/1.1\r
                Host: local\r
                Connection: close\r
                Accept-Encoding: gzip\r
                \r
                """));
        assertThat(response1.getStatus(), is(HttpStatus.OK_200));
        assertThat(response1.get(CONTENT_ENCODING), is("gzip"));

        // Load big.txt.gz into a byte array and assert its contents byte per byte.
        byte[] bigGzBytes = Files.readAllBytes(docRoot.resolve("big.txt.gz"));
        assertThat(response1.getContentBytes(), is(bigGzBytes));

        HttpTester.Response response2 = HttpTester.parseResponse(
                _local.getResponse("""
                GET /context/big.txt HTTP/1.1\r
                Host: local\r
                Connection: close\r
                \r
                """));
        assertThat(response2.getStatus(), is(HttpStatus.OK_200));
        assertThat(response2.get(CONTENT_ENCODING), is(nullValue()));
        assertThat(response2.getContent(), startsWith("     1\tThis is a big file"));
        assertThat(response2.getContent(), endsWith("   400\tThis is a big file\n"));
    }

    @Test
    public void testPrecompressedPreferredEncodingOrder() throws Exception
    {
        setupBigFiles(docRoot);
        _rootResourceHandler.setEncodingCacheSize(0);
        _rootResourceHandler.setPrecompressedFormats(new CompressedContentFormat("zip", ".zip"), CompressedContentFormat.GZIP);

        HttpTester.Response response1 = HttpTester.parseResponse(
                _local.getResponse("""
                GET /context/big.txt HTTP/1.1\r
                Host: local\r
                Connection: close\r
                Accept-Encoding: zip,gzip\r
                \r
                """));
        assertThat(response1.getStatus(), is(HttpStatus.OK_200));
        assertThat(response1.get(CONTENT_ENCODING), is("zip"));

        _rootResourceHandler.setPrecompressedFormats(CompressedContentFormat.GZIP, new CompressedContentFormat("zip", ".zip"));

        HttpTester.Response response2 = HttpTester.parseResponse(
                _local.getResponse("""
                GET /context/big.txt HTTP/1.1\r
                Host: local\r
                Connection: close\r
                Accept-Encoding: gzip,zip\r
                \r
                """));

        assertThat(response2.getStatus(), is(HttpStatus.OK_200));
        assertThat(response2.get(CONTENT_ENCODING), is("gzip"));
    }

    @Test
    public void testPrecompressedPreferredEncodingOrderWithQuality() throws Exception
    {
        setupBigFiles(docRoot);
        _rootResourceHandler.setEncodingCacheSize(0);
        _rootResourceHandler.setPrecompressedFormats(CompressedContentFormat.GZIP, new CompressedContentFormat("zip", ".zip"));

        HttpTester.Response response1 = HttpTester.parseResponse(
                _local.getResponse("""
                GET /context/big.txt HTTP/1.1\r
                Host: local\r
                Connection: close\r
                Accept-Encoding: zip;q=0.5,gzip;q=1.0\r
                \r
                """));
        assertThat(response1.getStatus(), is(HttpStatus.OK_200));
        assertThat(response1.get(CONTENT_ENCODING), is("gzip"));

        _rootResourceHandler.setPrecompressedFormats(new CompressedContentFormat("zip", ".zip"), CompressedContentFormat.GZIP);

        HttpTester.Response response2 = HttpTester.parseResponse(
                _local.getResponse("""
                GET /context/big.txt HTTP/1.1\r
                Host: local\r
                Connection: close\r
                Accept-Encoding: zip;q=1.0,gzip;q=0.5\r
                \r
                """));
        assertThat(response2.getStatus(), is(HttpStatus.OK_200));
        assertThat(response2.get(CONTENT_ENCODING), is("zip"));
    }

    @Test
    public void testProgrammaticCustomCompressionFormats() throws Exception
    {
        Files.writeString(docRoot.resolve("data0.txt"), "Hello Text 0", UTF_8);
        Files.writeString(docRoot.resolve("data0.txt.br"), "fake brotli", UTF_8);
        Files.writeString(docRoot.resolve("data0.txt.gz"), "fake gzip", UTF_8);
        Files.writeString(docRoot.resolve("data0.txt.bz2"), "fake bzip2", UTF_8);

        _rootResourceHandler.setPrecompressedFormats(
                new CompressedContentFormat("bzip2", ".bz2"),
                new CompressedContentFormat("gzip", ".gz"),
                new CompressedContentFormat("br", ".br")
        );

        String rawResponse;
        HttpTester.Response response;
        String body;

        rawResponse = _local.getResponse("""
            GET /context/data0.txt HTTP/1.1\r
            Host: localhost:8080\r
            Connection: close\r
            Accept-Encoding: bzip2, br, gzip\r
            \r
            """);
        response = HttpTester.parseResponse(rawResponse);
        assertThat(response.toString(), response.getStatus(), is(HttpStatus.OK_200));
        assertThat(response, containsHeaderValue(HttpHeader.CONTENT_LENGTH, "10"));
        assertThat(response, containsHeaderValue(HttpHeader.CONTENT_TYPE, "text/plain"));
        assertThat(response, containsHeaderValue(HttpHeader.VARY, "Accept-Encoding"));
        assertThat(response, containsHeaderValue(HttpHeader.CONTENT_ENCODING, "bzip2"));
        body = response.getContent();
        assertThat(body, containsString("fake bzip2"));

        // TODO: show accept-encoding search order issue (shouldn't this request return data0.txt.br?)

        rawResponse = _local.getResponse("""
            GET /context/data0.txt HTTP/1.1\r
            Host: localhost:8080\r
            Accept-Encoding: br, gzip\r
            \r
            """);
        response = HttpTester.parseResponse(rawResponse);
        assertThat(response.toString(), response.getStatus(), is(HttpStatus.OK_200));
        assertThat(response, containsHeaderValue(HttpHeader.CONTENT_LENGTH, "9"));
        assertThat(response, containsHeaderValue(HttpHeader.CONTENT_TYPE, "text/plain"));
        assertThat(response, containsHeaderValue(HttpHeader.VARY, "Accept-Encoding"));
        assertThat(response, containsHeaderValue(HttpHeader.CONTENT_ENCODING, "gzip"));
        body = response.getContent();
        assertThat(body, containsString("fake gzip"));
    }

    @ParameterizedTest
    @MethodSource("rangeScenarios")
    @Disabled
    public void testRangeRequests(ResourceHandlerTest.Scenario scenario) throws Exception
    {
        FS.ensureDirExists(docRoot);
        Path data = docRoot.resolve("data.txt");
        Files.writeString(data, "01234567890123456789012345678901234567890123456789012345678901234567890123456789", UTF_8);

        // test a range request with a file with no suffix, therefore no mimetype
        Path nofilesuffix = docRoot.resolve("nofilesuffix");
        Files.writeString(nofilesuffix, "01234567890123456789012345678901234567890123456789012345678901234567890123456789", UTF_8);

        _rootResourceHandler.setDirAllowed(false);
        _rootResourceHandler.setAcceptRanges(true);

        String rawResponse = _local.getResponse(scenario.rawRequest);
        HttpTester.Response response = HttpTester.parseResponse(rawResponse);
        assertThat(response.toString(), response.getStatus(), is(scenario.expectedStatus));
        if (scenario.extraAsserts != null)
            scenario.extraAsserts.accept(response);
    }

    @Test
    public void testRelativeRedirect() throws Exception
    {
        Path dir = docRoot.resolve("dir");
        FS.ensureDirExists(dir);
        Path index = dir.resolve("index.html");
        Files.writeString(index, "<h1>Hello Index</h1>", UTF_8);

        getLocalConnectorConfig().setRelativeRedirectAllowed(true);

        _rootResourceHandler.setWelcomeMode(ResourceService.WelcomeMode.REDIRECT);
        _rootResourceHandler.setDirAllowed(false);
        _rootResourceHandler.setWelcomeFiles("index.html");

        String rawResponse;
        HttpTester.Response response;

        rawResponse = _local.getResponse("""
            GET /context/dir HTTP/1.1\r
            Host: local\r
            Connection: close\r
            \r
            """);
        response = HttpTester.parseResponse(rawResponse);
        assertThat(response.toString(), response.getStatus(), is(HttpStatus.MOVED_TEMPORARILY_302));
        assertThat(response, headerValue("Location", "/context/dir/"));

        rawResponse = _local.getResponse("""
            GET /context/dir/ HTTP/1.1\r
            Host: local\r
            Connection: close\r
            \r
            """);
        response = HttpTester.parseResponse(rawResponse);
        assertThat(response.toString(), response.getStatus(), is(HttpStatus.MOVED_TEMPORARILY_302));
        assertThat(response, headerValue("Location", "/context/dir/index.html"));

        rawResponse = _local.getResponse("""
            GET /context/dir/index.html/ HTTP/1.1\r
            Host: local\r
            Connection: close\r
            \r
            """);
        response = HttpTester.parseResponse(rawResponse);
        assertThat(response.toString(), response.getStatus(), is(HttpStatus.MOVED_TEMPORARILY_302));
        assertThat(response, headerValue("Location", "/context/dir/index.html"));
    }

    @Test
    public void testResourceRedirect() throws Exception
    {
        setupSimpleText(docRoot);

        HttpTester.Response response = HttpTester.parseResponse(
                _local.getResponse("""
                GET /context/simple.txt/ HTTP/1.1\r
                Host: local\r
                Connection: close\r
                \r
                """));
        assertThat(response.getStatus(), is(HttpStatus.MOVED_TEMPORARILY_302));
        assertThat(response.get(LOCATION), endsWith("/context/simple.txt"));
    }

    @Test
    public void testSlowBiggest() throws Exception
    {
        _local.setIdleTimeout(9000);
        setupBigFiles(docRoot);

        Path biggest = docRoot.resolve("biggest.txt");
        try (OutputStream out = Files.newOutputStream(biggest))
        {
            for (int i = 0; i < 10; i++)
            {
                try (InputStream in = Files.newInputStream(docRoot.resolve("bigger.txt")))
                {
                    IO.copy(in, out);
                }
            }
            out.write("\nTHE END\n".getBytes(StandardCharsets.UTF_8));
        }

        HttpTester.Response response = HttpTester.parseResponse(
                _local.getResponse("""
                GET /context/biggest.txt HTTP/1.1\r
                Host: local\r
                Connection: close\r
                \r
                """));

        assertThat(response.getStatus(), is(HttpStatus.OK_200));
        assertThat(response.getContent(), endsWith("\nTHE END\n"));
    }

    @Test
    public void testSymLinks() throws Exception
    {
        FS.ensureDirExists(docRoot);
        Path dir = docRoot.resolve("dir");
        Path dirLink = docRoot.resolve("dirlink");
        Path dirRLink = docRoot.resolve("dirrlink");
        FS.ensureDirExists(dir);
        Path foobar = dir.resolve("foobar.txt");
        Path link = dir.resolve("link.txt");
        Path rLink = dir.resolve("rlink.txt");
        Files.writeString(foobar, "Foo Bar", UTF_8);

        String rawResponse;
        HttpTester.Response response;

        rawResponse = _local.getResponse("""
            GET /context/dir/foobar.txt HTTP/1.1\r
            Host: local\r
            Connection: close\r
            \r
            """);
        response = HttpTester.parseResponse(rawResponse);
        assertThat(response.toString(), response.getStatus(), is(HttpStatus.OK_200));
        assertThat(response.getContent(), containsString("Foo Bar"));

        if (!OS.WINDOWS.isCurrentOs())
        {
            Files.createSymbolicLink(dirLink, dir);
            Files.createSymbolicLink(dirRLink, new File("dir").toPath());
            Files.createSymbolicLink(link, foobar);
            Files.createSymbolicLink(rLink, new File("foobar.txt").toPath());
            rawResponse = _local.getResponse("""
                GET /context/dir/link.txt HTTP/1.1\r
                Host: local\r
                Connection: close\r
                \r
                """);
            response = HttpTester.parseResponse(rawResponse);
            assertThat(response.toString(), response.getStatus(), is(HttpStatus.OK_200));

            rawResponse = _local.getResponse("""
                GET /context/dir/rlink.txt HTTP/1.1\r
                Host: local\r
                Connection: close\r
                \r
                """);
            response = HttpTester.parseResponse(rawResponse);
            assertThat(response.toString(), response.getStatus(), is(HttpStatus.OK_200));

            rawResponse = _local.getResponse("""
                GET /context/dirlink/foobar.txt HTTP/1.1\r
                Host: local\r
                Connection: close\r
                \r
                """);
            response = HttpTester.parseResponse(rawResponse);
            assertThat(response.toString(), response.getStatus(), is(HttpStatus.OK_200));

            rawResponse = _local.getResponse("""
                GET /context/dirrlink/foobar.txt HTTP/1.1\r
                Host: local\r
                Connection: close\r
                \r
                """);
            response = HttpTester.parseResponse(rawResponse);
            assertThat(response.toString(), response.getStatus(), is(HttpStatus.OK_200));

            rawResponse = _local.getResponse("""
                GET /context/dirlink/link.txt HTTP/1.1\r
                Host: local\r
                Connection: close\r
                \r
                """);
            response = HttpTester.parseResponse(rawResponse);
            assertThat(response.toString(), response.getStatus(), is(HttpStatus.OK_200));

            rawResponse = _local.getResponse("""
                GET /context/dirrlink/rlink.txt HTTP/1.1\r
                Host: local\r
                Connection: close\r
                \r
                """);
            response = HttpTester.parseResponse(rawResponse);
            assertThat(response.toString(), response.getStatus(), is(HttpStatus.OK_200));
        }
    }

    @Test
    public void testWelcome() throws Exception
    {
        copySimpleTestResource(docRoot);
        HttpTester.Response response = HttpTester.parseResponse(
                _local.getResponse("""
                GET /context/directory/ HTTP/1.1\r
                Host: local\r
                Connection: close\r
                \r
                """));
        assertThat(response.getStatus(), is(HttpStatus.OK_200));
        assertThat(response.getContent(), containsString("Hello"));
    }

    @ParameterizedTest
    @MethodSource("welcomeScenarios")
    public void testWelcome(ResourceHandlerTest.Scenario scenario) throws Exception
    {
        _rootResourceHandler.setDirAllowed(false);
        _rootResourceHandler.setWelcomeFiles("index.html", "index.htm");

        Path one = docRoot.resolve("one");
        Path two = docRoot.resolve("two");
        Path three = docRoot.resolve("three");
        FS.ensureDirExists(one);
        FS.ensureDirExists(two);
        FS.ensureDirExists(three);

        Files.writeString(one.resolve("index.htm"), "<h1>Hello Inde</h1>", UTF_8);
        Files.writeString(two.resolve("index.html"), "<h1>Hello Index</h1>", UTF_8);

        Files.writeString(three.resolve("index.html"), "<h1>Three Index</h1>", UTF_8);
        Files.writeString(three.resolve("index.htm"), "<h1>Three Inde</h1>", UTF_8);

        String rawResponse = _local.getResponse(scenario.rawRequest);
        HttpTester.Response response = HttpTester.parseResponse(rawResponse);
        assertThat(response.toString(), response.getStatus(), is(scenario.expectedStatus));
        if (scenario.extraAsserts != null)
            scenario.extraAsserts.accept(response);
    }

    @Test
    public void testWelcomeDirWithQuestion() throws Exception
    {
        setupQuestionMarkDir(docRoot);
        HttpTester.Response response = HttpTester.parseResponse(
                _local.getResponse("""
                GET /context/dir? HTTP/1.1\r
                Host: local\r
                Connection: close\r
                \r
                """));
        assertThat(response.getStatus(), is(HttpStatus.NOT_FOUND_404));

        response = HttpTester.parseResponse(
                _local.getResponse("""
                GET /context/dir%3F HTTP/1.1\r
                Host: local\r
                Connection: close\r
                \r
                """));
        assertThat(response.getStatus(), is(HttpStatus.MOVED_TEMPORARILY_302));
        assertThat(response.getField(LOCATION).getValue(), endsWith("/context/dir%3F/"));

        response = HttpTester.parseResponse(
                _local.getResponse("""
                GET /context/dir%3F/ HTTP/1.1\r
                Host: local\r
                Connection: close\r
                \r
                """));
        assertThat(response.getStatus(), is(HttpStatus.OK_200));
        assertThat(response.getContent(), containsString("Hello"));

        _rootResourceHandler.setWelcomeMode(ResourceService.WelcomeMode.REDIRECT);
        response = HttpTester.parseResponse(
                _local.getResponse("""
                GET /context/dir%3F/ HTTP/1.1\r
                Host: local\r
                Connection: close\r
                \r
                """));
        assertThat(response.getStatus(), is(HttpStatus.MOVED_TEMPORARILY_302));
        assertThat(response.getField(LOCATION).getValue(), endsWith("/context/dir%3F/welcome.txt"));
    }

    @Test
    public void testWelcomeMultipleDefaultServletsDifferentBases() throws Exception
    {
        _rootResourceHandler.setWelcomeFiles("index.html", "index.htm");

        Path dir = docRoot.resolve("dir");
        FS.ensureDirExists(dir);
        Path inde = dir.resolve("index.htm");
        Path index = dir.resolve("index.html");

        Path altRoot = workDir.getPath().resolve("altroot");
        Path altDir = altRoot.resolve("dir");
        FS.ensureDirExists(altDir);
        Path altInde = altDir.resolve("index.htm");
        Path altIndex = altDir.resolve("index.html");

        ResourceHandler altResourceHandler = new ResourceHandler();
        altResourceHandler.setBaseResource(ResourceFactory.root().newResource(altRoot));
        altResourceHandler.setDirAllowed(false); // Cannot see listings
        altResourceHandler.setWelcomeFiles("index.html", "index.htm");
        ContextHandler altContext = new ContextHandler("/context/alt");
        altContext.setHandler(altResourceHandler);
        _contextHandlerCollection.addHandler(altContext);
        altContext.start(); // Correct behavior, after ContextHandlerCollection is started, it's on us to start the handler.

        ResourceHandler otherResourceHandler = new ResourceHandler();
        otherResourceHandler.setBaseResource(ResourceFactory.root().newResource(altRoot));
        otherResourceHandler.setDirAllowed(true); // Can see listings
        otherResourceHandler.setWelcomeFiles("index.html", "index.htm");
        ContextHandler otherContext = new ContextHandler("/context/other");
        otherContext.setHandler(otherResourceHandler);
        _contextHandlerCollection.addHandler(otherContext);
        otherContext.start(); // Correct behavior, after ContextHandlerCollection is started, it's on us to start the handler.

        _rootResourceHandler.setDirAllowed(false);

        String rawResponse;
        HttpTester.Response response;

        // Test other default, should see directory
        rawResponse = _local.getResponse("""
            GET /context/other/ HTTP/1.1\r
            Host: local\r
            Connection: close\r
            \r
            """);
        response = HttpTester.parseResponse(rawResponse);
        assertThat(response.toString(), response.getStatus(), is(HttpStatus.OK_200));
        assertThat(response.getContent(), containsString("<title>Directory: /context/other/</title>"));

        // Test alt default, should see no directory listing output (dirAllowed == false per config)
        rawResponse = _local.getResponse("""
            GET /context/alt/dir/ HTTP/1.1\r
            Host: local\r
            Connection: close\r
            \r
            """);
        response = HttpTester.parseResponse(rawResponse);
        assertThat(response.toString(), response.getStatus(), is(HttpStatus.FORBIDDEN_403));

        // Test alt welcome file, there's no index.html here yet, so let's create it and try
        // accessing it directly
        Files.writeString(altIndex, "<h1>Alt Index</h1>", UTF_8);
        rawResponse = _local.getResponse("""
            GET /context/alt/dir/index.html HTTP/1.1\r
            Host: local\r
            Connection: close\r
            \r
            """);
        response = HttpTester.parseResponse(rawResponse);
        assertThat(response.toString(), response.getStatus(), is(HttpStatus.OK_200));
        assertThat(response.getContent(), containsString("<h1>Alt Index</h1>"));

        // Test alt welcome file, there now exists an index.html, lets try accessing
        // it via the welcome file behaviors
        rawResponse = _local.getResponse("""
            GET /context/alt/dir/ HTTP/1.1\r
            Host: local\r
            Connection: close\r
            \r
            """);
        response = HttpTester.parseResponse(rawResponse);
        assertThat(response.toString(), response.getStatus(), is(HttpStatus.OK_200));
        assertThat(response.getContent(), containsString("<h1>Alt Index</h1>"));

        // Let's create an index.htm (no 'l') and see if the welcome file logic holds,
        // we should still see the original `index.html` as that's the first welcome
        // file listed
        Files.writeString(altInde, "<h1>Alt Inde</h1>", UTF_8);
        rawResponse = _local.getResponse("""
            GET /context/alt/dir/ HTTP/1.1\r
            Host: local\r
            Connection: close\r
            \r
            """);
        response = HttpTester.parseResponse(rawResponse);
        assertThat(response.toString(), response.getStatus(), is(HttpStatus.OK_200));
        assertThat(response.getContent(), containsString("<h1>Alt Index</h1>"));

        // Let's try deleting the `index.html` and accessing the welcome file at `index.htm`
        // We skip this section of the test if the OS or filesystem doesn't support instantaneous delete
        // such as what happens on Microsoft Windows.
        if (deleteFile(altIndex))
        {
            // Access welcome file `index.htm` via the directory request.
            rawResponse = _local.getResponse("""
                GET /context/alt/dir/ HTTP/1.1\r
                Host: local\r
                Connection: close\r
                \r
                """);
            response = HttpTester.parseResponse(rawResponse);
            assertThat(response.toString(), response.getStatus(), is(HttpStatus.OK_200));
            assertThat(response.getContent(), containsString("<h1>Alt Inde</h1>"));

            // Delete the welcome file `index.htm`, and access the directory.
            // We should see no directory listing output (dirAllowed == false per config)
            if (deleteFile(altInde))
            {
                rawResponse = _local.getResponse("""
                    GET /context/alt/dir/ HTTP/1.1\r
                    Host: local\r
                    Connection: close\r
                    \r
                    """);
                response = HttpTester.parseResponse(rawResponse);
                assertThat(response.toString(), response.getStatus(), is(HttpStatus.FORBIDDEN_403));
            }
        }

        // Test normal default
        rawResponse = _local.getResponse("""
            GET /context/dir/ HTTP/1.1\r
            Host: local\r
            Connection: close\r
            \r
            """);
        response = HttpTester.parseResponse(rawResponse);
        assertThat(response.toString(), response.getStatus(), is(HttpStatus.FORBIDDEN_403));

        Files.writeString(index, "<h1>Hello Index</h1>", UTF_8);
        rawResponse = _local.getResponse("""
            GET /context/dir/ HTTP/1.1\r
            Host: local\r
            Connection: close\r
            \r
            """);
        response = HttpTester.parseResponse(rawResponse);
        assertThat(response.toString(), response.getStatus(), is(HttpStatus.OK_200));
        assertThat(response.getContent(), containsString("<h1>Hello Index</h1>"));

        Files.writeString(inde, "<h1>Hello Inde</h1>", UTF_8);
        rawResponse = _local.getResponse("""
            GET /context/dir/ HTTP/1.1\r
            Host: local\r
            Connection: close\r
            \r
            """);
        response = HttpTester.parseResponse(rawResponse);
        assertThat(response.toString(), response.getStatus(), is(HttpStatus.OK_200));
        assertThat(response.getContent(), containsString("<h1>Hello Index</h1>"));

        if (deleteFile(index))
        {
            rawResponse = _local.getResponse("""
                GET /context/dir/ HTTP/1.1\r
                Host: local\r
                Connection: close\r
                \r
                """);
            response = HttpTester.parseResponse(rawResponse);
            assertThat(response.toString(), response.getStatus(), is(HttpStatus.OK_200));
            assertThat(response.getContent(), containsString("<h1>Hello Inde</h1>"));

            if (deleteFile(inde))
            {
                rawResponse = _local.getResponse("""
                    GET /context/dir/ HTTP/1.1\r
                    Host: local\r
                    Connection: close\r
                    \r
                    """);
                response = HttpTester.parseResponse(rawResponse);
                assertThat(response.toString(), response.getStatus(), is(HttpStatus.FORBIDDEN_403));
            }
        }
    }

    @Test
    public void testWelcomeRedirect() throws Exception
    {
        copySimpleTestResource(docRoot);
        _rootResourceHandler.setWelcomeMode(ResourceService.WelcomeMode.REDIRECT);
        HttpTester.Response response = HttpTester.parseResponse(
                _local.getResponse("""
                GET /context/directory/ HTTP/1.1\r
                Host: local\r
                Connection: close\r
                \r
                """));
        assertThat(response.getStatus(), is(HttpStatus.MOVED_TEMPORARILY_302));
        assertThat(response.get(LOCATION), containsString("/context/directory/welcome.txt"));
    }

    @Test
    public void testWelcomeRedirectAlt() throws Exception
    {
        Path dir = docRoot.resolve("dir");
        FS.ensureDirExists(dir);
        Path inde = dir.resolve("index.htm");
        Path index = dir.resolve("index.html");

        _rootResourceHandler.setDirAllowed(false);
        _rootResourceHandler.setWelcomeMode(ResourceService.WelcomeMode.REDIRECT);
        _rootResourceHandler.setWelcomeFiles("index.html", "index.htm");

        String rawResponse;
        HttpTester.Response response;

        rawResponse = _local.getResponse("""
            GET /context/dir/ HTTP/1.1\r
            Host: local\r
            Connection: close\r
            \r
            """);
        response = HttpTester.parseResponse(rawResponse);
        assertThat(response.toString(), response.getStatus(), is(HttpStatus.FORBIDDEN_403));

        Files.writeString(index, "<h1>Hello Index</h1>", UTF_8);
        rawResponse = _local.getResponse("""
            GET /context/dir/ HTTP/1.1\r
            Host: local\r
            Connection: close\r
            \r
            """);
        response = HttpTester.parseResponse(rawResponse);
        assertThat(response.toString(), response.getStatus(), is(HttpStatus.MOVED_TEMPORARILY_302));
        assertThat(response, headerValue("Location", "http://local/context/dir/index.html"));

        Files.writeString(inde, "<h1>Hello Inde</h1>", UTF_8);
        rawResponse = _local.getResponse("""
            GET /context/dir HTTP/1.1\r
            Host: local\r
            Connection: close\r
            \r
            """);
        response = HttpTester.parseResponse(rawResponse);
        assertThat(response.toString(), response.getStatus(), is(HttpStatus.MOVED_TEMPORARILY_302));
        assertThat(response, headerValue("Location", "http://local/context/dir/"));

        rawResponse = _local.getResponse("""
            GET /context/dir/ HTTP/1.1\r
            Host: local\r
            Connection: close\r
            \r
            """);
        response = HttpTester.parseResponse(rawResponse);
        assertThat(response.toString(), response.getStatus(), is(HttpStatus.MOVED_TEMPORARILY_302));
        assertThat(response, headerValue("Location", "http://local/context/dir/index.html"));

        if (deleteFile(index))
        {
            rawResponse = _local.getResponse("""
                GET /context/dir/ HTTP/1.1\r
                Host: local\r
                Connection: close\r
                \r
                """);
            response = HttpTester.parseResponse(rawResponse);
            assertThat(response.toString(), response.getStatus(), is(HttpStatus.MOVED_TEMPORARILY_302));
            assertThat(response, headerValue("Location", "http://local/context/dir/index.htm"));

            if (deleteFile(inde))
            {
                rawResponse = _local.getResponse("""
                    GET /context/dir/ HTTP/1.1\r
                    Host: local\r
                    Connection: close\r
                    \r
                    """);
                response = HttpTester.parseResponse(rawResponse);
                assertThat(response.toString(), response.getStatus(), is(HttpStatus.FORBIDDEN_403));
            }
        }
    }

    /**
     * Ensure that oddball directory names are served with proper escaping
     */
    @Test
    public void testWelcomeRedirectDirWithQuestion() throws Exception
    {
        FS.ensureDirExists(docRoot);
        Path dir = assumeMkDirSupported(docRoot, "dir?");

        Path index = dir.resolve("index.html");
        Files.writeString(index, "<h1>Hello Index</h1>", UTF_8);

        _rootResourceHandler.setDirAllowed(false);
        _rootResourceHandler.setWelcomeMode(ResourceService.WelcomeMode.REDIRECT);
        _rootResourceHandler.setWelcomeFiles("index.html");

        String rawResponse;
        HttpTester.Response response;

        rawResponse = _local.getResponse("""
            GET /context/dir%3F/index.html HTTP/1.1\r
            Host: local\r
            Connection: close\r
            \r
            """);
        response = HttpTester.parseResponse(rawResponse);
        assertThat(response.toString(), response.getStatus(), is(HttpStatus.OK_200));

        rawResponse = _local.getResponse("""
            GET /context/dir%3F HTTP/1.1\r
            Host: local\r
            Connection: close\r
            \r
            """);
        response = HttpTester.parseResponse(rawResponse);
        assertThat(response.toString(), response.getStatus(), is(HttpStatus.MOVED_TEMPORARILY_302));
        assertThat(response, containsHeaderValue("Location", "http://local/context/dir%3F/"));

        rawResponse = _local.getResponse("""
            GET /context/dir%3F/ HTTP/1.1\r
            Host: local\r
            Connection: close\r
            \r
            """);
        response = HttpTester.parseResponse(rawResponse);
        assertThat(response.toString(), response.getStatus(), is(HttpStatus.MOVED_TEMPORARILY_302));
        assertThat(response, containsHeaderValue("Location", "http://local/context/dir%3F/index.html"));
    }

    /**
     * Ensure that oddball directory names are served with proper escaping
     */
    @Test
    public void testWelcomeRedirectDirWithSemicolon() throws Exception
    {
        FS.ensureDirExists(docRoot);
        Path dir = assumeMkDirSupported(docRoot, "dir;");

        Path index = dir.resolve("index.html");
        Files.writeString(index, "<h1>Hello Index</h1>", UTF_8);

        _rootResourceHandler.setDirAllowed(false);
        _rootResourceHandler.setWelcomeMode(ResourceService.WelcomeMode.REDIRECT);
        _rootResourceHandler.setWelcomeFiles("index.html");

        String rawResponse;
        HttpTester.Response response;

        rawResponse = _local.getResponse("""
            GET /context/dir%3B HTTP/1.1\r
            Host: local\r
            Connection: close\r
            \r
            """);
        response = HttpTester.parseResponse(rawResponse);
        assertThat(response.toString(), response.getStatus(), is(HttpStatus.MOVED_TEMPORARILY_302));
        assertThat(response, containsHeaderValue("Location", "http://local/context/dir%3B/"));

        rawResponse = _local.getResponse("""
            GET /context/dir%3B/ HTTP/1.1\r
            Host: local\r
            Connection: close\r
            \r
            """);
        response = HttpTester.parseResponse(rawResponse);
        assertThat(response.toString(), response.getStatus(), is(HttpStatus.MOVED_TEMPORARILY_302));
        assertThat(response, containsHeaderValue("Location", "http://local/context/dir%3B/index.html"));
    }

    @Test
    public void testWelcomeRehandleIsRehandled() throws Exception
    {
        Path dir = docRoot.resolve("rehandle");
        FS.ensureDirExists(dir);
        Path index = dir.resolve("index.txt");
        Files.writeString(index, "Hello Index", UTF_8);

        _rootResourceHandler.setWelcomeMode(ResourceService.WelcomeMode.REHANDLE);
        _rootResourceHandler.setWelcomeFiles("index.txt");

        HttpTester.Response response = HttpTester.parseResponse(_local.getResponse("""
            GET /context/rehandle/ HTTP/1.1
            Host: localhost
                        
            """));

        assertNotNull(response);
        assertEquals(HttpStatus.OK_200, response.getStatus());
        assertThat(response.getContent(), containsString("Hello Index"));
    }

    @Test
    public void testWelcomeRehandleIsNotRehandled() throws Exception
    {
        Path dir = docRoot.resolve("rehandle");
        FS.ensureDirExists(dir);
        Path index = dir.resolve("index.txt");
        Files.writeString(index, "Hello Index", UTF_8);

        _server.stop();
        _rootResourceHandler = new ResourceHandler()
        {
            @Override
            protected ResourceService newResourceService()
            {
                // A plain ResourceService does not re-handle.
                return new ResourceService();
            }
        };
        _rootResourceHandler.setDirAllowed(false);
        _rootResourceHandler.setWelcomeMode(ResourceService.WelcomeMode.REHANDLE);
        _rootResourceHandler.setWelcomeFiles("index.txt");
        _contextHandler.setHandler(_rootResourceHandler);
        _server.start();

        HttpTester.Response response = HttpTester.parseResponse(_local.getResponse("""
            GET /context/rehandle/ HTTP/1.1
            Host: localhost
                        
            """));

        assertNotNull(response);
        // Not rehandled, and directory listing is forbidden, so 500.
        assertEquals(HttpStatus.INTERNAL_SERVER_ERROR_500, response.getStatus());
    }

    private void copyBigText(Path base) throws IOException
    {
        Path bigSrc = MavenTestingUtils.getTestResourcePathFile("simple/big.txt");
        Path big = base.resolve("big.txt");
        Files.copy(bigSrc, big);
    }

    private void copySimpleTestResource(Path base) throws IOException
    {
        Path simpleSrc = MavenTestingUtils.getTestResourcePathDir("simple");
        try (Stream<Path> walk = Files.walk(simpleSrc, 4))
        {
            List<Path> testSources = walk
                    .filter(Files::isRegularFile)
                    .map(simpleSrc::relativize).toList();
            for (Path testSourceRelative : testSources)
            {
                Path src = simpleSrc.resolve(testSourceRelative);
                Path dest = base.resolve(testSourceRelative);
                FS.ensureDirExists(dest.getParent());
                Files.copy(src, dest);
            }
        }
    }

    private boolean deleteFile(Path file) throws IOException
    {
        if (!Files.exists(file))
            return true;

        // Some OS's (Windows) do not seem to like to delete content that was recently created.
        // Attempt a delete and if it fails, attempt a rename/move.
        try
        {
            Files.delete(file);
        }
        catch (IOException ignore)
        {
            Path deletedDir = MavenTestingUtils.getTargetTestingPath(".deleted");
            FS.ensureDirExists(deletedDir);
            Path dest = Files.createTempFile(deletedDir, file.getFileName().toString(), "deleted");
            try
            {
                Files.move(file, dest);
            }
            catch (UnsupportedOperationException | IOException e)
            {
                System.err.println("WARNING: unable to move file out of the way: " + file);
            }
        }

        return !Files.exists(file);
    }

    private HttpConfiguration getLocalConnectorConfig()
    {
        return _local.getConnectionFactory(HttpConfiguration.ConnectionFactory.class).getHttpConfiguration();
    }

    private void setupBigFiles(Path base) throws Exception
    {
        Path bigger = base.resolve("bigger.txt");
        Path bigGz = base.resolve("big.txt.gz");
        Path bigZip = base.resolve("big.txt.zip");

        copyBigText(base);
        Path big = base.resolve("big.txt");

        try (OutputStream out = Files.newOutputStream(bigger))
        {
            for (int i = 0; i < 100; i++)
            {
                try (InputStream in = Files.newInputStream(big))
                {
                    IO.copy(in, out);
                }
            }
        }

        try (OutputStream out = Files.newOutputStream(bigGz);
             OutputStream gzOut = new GZIPOutputStream(out))
        {
            try (InputStream in = Files.newInputStream(big))
            {
                IO.copy(in, gzOut);
            }
        }

        try (OutputStream out = Files.newOutputStream(bigZip);
             ZipOutputStream zipOut = new ZipOutputStream(out))
        {
            zipOut.putNextEntry(new ZipEntry(big.getFileName().toString()));
            try (InputStream in = Files.newInputStream(big))
            {
                IO.copy(in, zipOut);
            }
        }
    }

    private void setupQuestionMarkDir(Path base) throws IOException
    {
        Path dirQ = base.resolve("dir?");
        Files.createDirectories(dirQ);
        Path welcome = dirQ.resolve("welcome.txt");
        Files.writeString(welcome, "Hello");
    }

    private void setupSimpleText(Path base) throws IOException
    {
        Path simpleSrc = MavenTestingUtils.getTestResourcePathFile("simple/simple.txt");
        Files.copy(simpleSrc, base.resolve("simple.txt"));
    }

    public static class Scenarios extends ArrayList<Arguments>
    {
        public void addScenario(String rawRequest, int expectedStatus)
        {
            add(Arguments.of(new ResourceHandlerTest.Scenario(rawRequest, expectedStatus)));
        }

        public void addScenario(String description, String rawRequest, int expectedStatus)
        {
            add(Arguments.of(new ResourceHandlerTest.Scenario(description, rawRequest, expectedStatus)));
        }

        public void addScenario(String rawRequest, int expectedStatus, Consumer<HttpTester.Response> extraAsserts)
        {
            add(Arguments.of(new ResourceHandlerTest.Scenario(rawRequest, expectedStatus, extraAsserts)));
        }

        public void addScenario(String description, String rawRequest, int expectedStatus, Consumer<HttpTester.Response> extraAsserts)
        {
            add(Arguments.of(new ResourceHandlerTest.Scenario(description, rawRequest, expectedStatus, extraAsserts)));
        }
    }

    public static class Scenario
    {
        public final String rawRequest;
        public final int expectedStatus;
        private final String description;
        public Consumer<HttpTester.Response> extraAsserts;

        public Scenario(String rawRequest, int expectedStatus)
        {
            this.description = firstLine(rawRequest);
            this.rawRequest = rawRequest;
            this.expectedStatus = expectedStatus;
        }

        public Scenario(String description, String rawRequest, int expectedStatus)
        {
            this.description = description;
            this.rawRequest = rawRequest;
            this.expectedStatus = expectedStatus;
        }

        public Scenario(String rawRequest, int expectedStatus, Consumer<HttpTester.Response> extraAsserts)
        {
            this(rawRequest, expectedStatus);
            this.extraAsserts = extraAsserts;
        }

        public Scenario(String description, String rawRequest, int expectedStatus, Consumer<HttpTester.Response> extraAsserts)
        {
            this(description, rawRequest, expectedStatus);
            this.extraAsserts = extraAsserts;
        }

        @Override
        public String toString()
        {
            return description;
        }

        private String firstLine(String rawRequest)
        {
            return rawRequest.split("\n")[0];
        }
    }
}<|MERGE_RESOLUTION|>--- conflicted
+++ resolved
@@ -458,13 +458,8 @@
                 {
                     String body = response.getContent();
 
-<<<<<<< HEAD
                 assertThat(response, containsHeaderValue("Content-Type", "multipart/byteranges"));
                 assertThat(response, containsHeaderValue("Content-Length", String.valueOf(body.length())));
-=======
-                    assertThat(response, containsHeaderValue("Content-Type", "multipart/byteranges"));
-                    assertThat(response, containsHeaderValue("Content-Length", "" + body.length()));
->>>>>>> 7ffdd7fd
 
                     HttpField contentType = response.getField(HttpHeader.CONTENT_TYPE);
                     String boundary = getContentTypeBoundary(contentType);
@@ -491,13 +486,8 @@
                 {
                     String body = response.getContent();
 
-<<<<<<< HEAD
                 assertThat(response, containsHeaderValue("Content-Type", "multipart/byteranges"));
                 assertThat(response, containsHeaderValue("Content-Length", String.valueOf(body.length())));
-=======
-                    assertThat(response, containsHeaderValue("Content-Type", "multipart/byteranges"));
-                    assertThat(response, containsHeaderValue("Content-Length", "" + body.length()));
->>>>>>> 7ffdd7fd
 
                     HttpField contentType = response.getField(HttpHeader.CONTENT_TYPE);
                     String boundary = getContentTypeBoundary(contentType);
@@ -526,13 +516,8 @@
                 {
                     String body = response.getContent();
 
-<<<<<<< HEAD
                 assertThat(response, containsHeaderValue("Content-Type", "multipart/byteranges"));
                 assertThat(response, containsHeaderValue("Content-Length", String.valueOf(body.length())));
-=======
-                    assertThat(response, containsHeaderValue("Content-Type", "multipart/byteranges"));
-                    assertThat(response, containsHeaderValue("Content-Length", "" + body.length()));
->>>>>>> 7ffdd7fd
 
                     HttpField contentType = response.getField(HttpHeader.CONTENT_TYPE);
                     String boundary = getContentTypeBoundary(contentType);
@@ -592,13 +577,8 @@
                 {
                     String body = response.getContent();
 
-<<<<<<< HEAD
                 assertThat(response, containsHeaderValue("Content-Type", "multipart/byteranges"));
                 assertThat(response, containsHeaderValue("Content-Length", String.valueOf(body.length())));
-=======
-                    assertThat(response, containsHeaderValue("Content-Type", "multipart/byteranges"));
-                    assertThat(response, containsHeaderValue("Content-Length", "" + body.length()));
->>>>>>> 7ffdd7fd
 
                     HttpField contentType = response.getField(HttpHeader.CONTENT_TYPE);
                     String boundary = getContentTypeBoundary(contentType);
@@ -626,13 +606,8 @@
                 {
                     String body = response.getContent();
 
-<<<<<<< HEAD
                 assertThat(response, containsHeaderValue("Content-Type", "multipart/byteranges"));
                 assertThat(response, containsHeaderValue("Content-Length", String.valueOf(body.length())));
-=======
-                    assertThat(response, containsHeaderValue("Content-Type", "multipart/byteranges"));
-                    assertThat(response, containsHeaderValue("Content-Length", "" + body.length()));
->>>>>>> 7ffdd7fd
 
                     HttpField contentType = response.getField(HttpHeader.CONTENT_TYPE);
                     String boundary = getContentTypeBoundary(contentType);
