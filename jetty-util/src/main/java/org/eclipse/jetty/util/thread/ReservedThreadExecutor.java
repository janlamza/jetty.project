//
//  ========================================================================
//  Copyright (c) 1995-2019 Mort Bay Consulting Pty. Ltd.
//  ------------------------------------------------------------------------
//  All rights reserved. This program and the accompanying materials
//  are made available under the terms of the Eclipse Public License v1.0
//  and Apache License v2.0 which accompanies this distribution.
//
//      The Eclipse Public License is available at
//      http://www.eclipse.org/legal/epl-v10.html
//
//      The Apache License v2.0 is available at
//      http://www.opensource.org/licenses/apache2.0.php
//
//  You may elect to redistribute this code under either of these licenses.
//  ========================================================================
//

package org.eclipse.jetty.util.thread;

import java.util.concurrent.ConcurrentLinkedDeque;
import java.util.concurrent.Executor;
import java.util.concurrent.RejectedExecutionException;
import java.util.concurrent.TimeUnit;
import java.util.concurrent.atomic.AtomicInteger;
import java.util.concurrent.locks.Condition;

import org.eclipse.jetty.util.ProcessorUtils;
import org.eclipse.jetty.util.annotation.ManagedAttribute;
import org.eclipse.jetty.util.annotation.ManagedObject;
import org.eclipse.jetty.util.component.AbstractLifeCycle;
import org.eclipse.jetty.util.log.Log;
import org.eclipse.jetty.util.log.Logger;

/**
 * An Executor using preallocated/reserved Threads from a wrapped Executor.
 * <p>Calls to {@link #execute(Runnable)} on a {@link ReservedThreadExecutor} will either succeed
 * with a Thread immediately being assigned the Runnable task, or fail if no Thread is
 * available.
 * <p>Threads are reserved lazily, with a new reserved thread being allocated from a
 * wrapped {@link Executor} when an execution fails.  If the {@link #setIdleTimeout(long, TimeUnit)}
 * is set to non zero (default 1 minute), then the reserved thread pool will shrink by 1 thread
 * whenever it has been idle for that period.
 */
@ManagedObject("A pool for reserved threads")
public class ReservedThreadExecutor extends AbstractLifeCycle implements TryExecutor
{
    private static final Logger LOG = Log.getLogger(ReservedThreadExecutor.class);
    private static final Runnable STOP = new Runnable()
    {
        @Override
        public void run()
        {
        }

        @Override
        public String toString()
        {
            return "STOP!";
        }
    };

    private final Executor _executor;
    private final int _capacity;
    private final ConcurrentLinkedDeque<ReservedThread> _stack;
    private final AtomicInteger _size = new AtomicInteger();
    private final AtomicInteger _pending = new AtomicInteger();

    private ThreadPoolBudget.Lease _lease;
    private long _idleTime = 1L;
    private TimeUnit _idleTimeUnit = TimeUnit.MINUTES;

    /**
     * @param executor The executor to use to obtain threads
     * @param capacity The number of threads to preallocate. If less than 0 then capacity
     * is calculated based on a heuristic from the number of available processors and
     * thread pool size.
     */
    public ReservedThreadExecutor(Executor executor, int capacity)
    {
        _executor = executor;
        _capacity = reservedThreads(executor, capacity);
        _stack = new ConcurrentLinkedDeque<>();
        if (LOG.isDebugEnabled())
            LOG.debug("{}", this);
    }

    /**
     * @param executor The executor to use to obtain threads
     * @param capacity The number of threads to preallocate, If less than 0 then capacity
     * is calculated based on a heuristic from the number of available processors and
     * thread pool size.
     * @return the number of reserved threads that would be used by a ReservedThreadExecutor
     * constructed with these arguments.
     */
    private static int reservedThreads(Executor executor, int capacity)
    {
        if (capacity >= 0)
            return capacity;
        int cpus = ProcessorUtils.availableProcessors();
        if (executor instanceof ThreadPool.SizedThreadPool)
        {
            int threads = ((ThreadPool.SizedThreadPool)executor).getMaxThreads();
            return Math.max(1, Math.min(cpus, threads / 10));
        }
        return cpus;
    }

    public Executor getExecutor()
    {
        return _executor;
    }

    @ManagedAttribute(value = "max number of reserved threads", readonly = true)
    public int getCapacity()
    {
        return _capacity;
    }

    @ManagedAttribute(value = "available reserved threads", readonly = true)
    public int getAvailable()
    {
        return _stack.size();
    }

    @ManagedAttribute(value = "pending reserved threads", readonly = true)
    public int getPending()
    {
        return _pending.get();
    }

    @ManagedAttribute(value = "idletimeout in MS", readonly = true)
    public long getIdleTimeoutMs()
    {
        if (_idleTimeUnit == null)
            return 0;
        return _idleTimeUnit.toMillis(_idleTime);
    }

    /**
     * Set the idle timeout for shrinking the reserved thread pool
     *
     * @param idleTime Time to wait before shrinking, or 0 for no timeout.
     * @param idleTimeUnit Time units for idle timeout
     */
    public void setIdleTimeout(long idleTime, TimeUnit idleTimeUnit)
    {
        if (isRunning())
            throw new IllegalStateException();
        _idleTime = idleTime;
        _idleTimeUnit = idleTimeUnit;
    }

    @Override
    public void doStart() throws Exception
    {
        _lease = ThreadPoolBudget.leaseFrom(getExecutor(), this, _capacity);
        _size.set(0);
        super.doStart();
    }

    @Override
    public void doStop() throws Exception
    {
        if (_lease != null)
            _lease.close();

        super.doStop();

        while (true)
        {
            int size = _size.get();
            // If no reserved threads left try setting size to -1 to
            // atomically prevent other threads adding themselves to stack.
            if (size == 0 && _size.compareAndSet(size, -1))
                break;

            ReservedThread thread = _stack.pollFirst();
            if (thread == null)
            {
                // Reserved thread must have incremented size but not yet added itself to queue.
                // We will spin until it is added.
<<<<<<< HEAD
                Thread.onSpinWait();
=======
                Thread.yield();
>>>>>>> 5b829a10
                continue;
            }

            _size.decrementAndGet();
            thread.stop();
        }
    }

    @Override
    public void execute(Runnable task) throws RejectedExecutionException
    {
        _executor.execute(task);
    }

    /**
     * @param task The task to run
     * @return True iff a reserved thread was available and has been assigned the task to run.
     */
    @Override
    public boolean tryExecute(Runnable task)
    {
        if (LOG.isDebugEnabled())
            LOG.debug("{} tryExecute {}", this, task);

        if (task == null)
            return false;

        ReservedThread thread = _stack.pollFirst();
        if (thread == null && task != STOP)
        {
            startReservedThread();
            return false;
        }

        int size = _size.decrementAndGet();
        thread.offer(task);

        if (size == 0 && task != STOP)
            startReservedThread();

        return true;
    }

    private void startReservedThread()
    {
        try
        {
            while (true)
            {
                // Not atomic, but there is a re-check in ReservedThread.run().
                int pending = _pending.get();
                int size = _size.get();
                if (pending + size >= _capacity)
                    return;
                if (_pending.compareAndSet(pending, pending + 1))
                {
                    if (LOG.isDebugEnabled())
                        LOG.debug("{} startReservedThread p={}", this, pending + 1);
                    _executor.execute(new ReservedThread());
                    return;
                }
            }
        }
        catch (RejectedExecutionException e)
        {
            LOG.ignore(e);
        }
    }

    @Override
    public String toString()
    {
        return String.format("%s@%x{s=%d/%d,p=%d}",
            getClass().getSimpleName(),
            hashCode(),
            _size.get(),
            _capacity,
            _pending.get());
    }

    private class ReservedThread implements Runnable
    {
        private final AutoLock _lock = new AutoLock();
        private final Condition _wakeup = _lock.newCondition();
        private boolean _starting = true;
        private Runnable _task = null;

        public void offer(Runnable task)
        {
            if (LOG.isDebugEnabled())
                LOG.debug("{} offer {}", this, task);

            try (AutoLock lock = _lock.lock())
            {
                _task = task;
                _wakeup.signal();
            }
        }

        public void stop()
        {
            offer(STOP);
        }

        private Runnable reservedWait()
        {
            if (LOG.isDebugEnabled())
                LOG.debug("{} waiting", this);

            while (true)
            {
                if (!isRunning())
                    return STOP;

                boolean idle = false;
                try (AutoLock lock = _lock.lock())
                {
                    if (_task == null)
                    {
                        try
                        {
                            if (_idleTime == 0)
                                _wakeup.await();
                            else
                                idle = !_wakeup.await(_idleTime, _idleTimeUnit);
                        }
                        catch (InterruptedException e)
                        {
                            LOG.ignore(e);
                        }
                    }
                    else
                    {
                        Runnable task = _task;
                        _task = null;

                        if (LOG.isDebugEnabled())
                            LOG.debug("{} task={}", this, task);

                        return task;
                    }
                }

                if (idle)
                {
                    // Because threads are held in a stack, excess threads will be
                    // idle.  However, we cannot remove threads from the bottom of
                    // the stack, so we submit a poison pill job to stop the thread
                    // on top of the stack (which unfortunately will be the most
                    // recently used)
                    if (LOG.isDebugEnabled())
                        LOG.debug("{} IDLE", this);
                    tryExecute(STOP);
                }
            }
        }

        @Override
        public void run()
        {
            while (isRunning())
            {
                // test and increment size BEFORE decrementing pending,
                // so that we don't have a race starting new pending.
                while (true)
                {
                    int size = _size.get();
                    if (size < 0)
                        return;
                    if (size >= _capacity)
                    {
                        if (LOG.isDebugEnabled())
                            LOG.debug("{} size {} > capacity", this, size, _capacity);
                        if (_starting)
                            _pending.decrementAndGet();
                        return;
                    }
                    if (_size.compareAndSet(size, size + 1))
                        break;
                }

                if (_starting)
                {
                    if (LOG.isDebugEnabled())
                        LOG.debug("{} started", this);
                    _pending.decrementAndGet();
                    _starting = false;
                }

                // Insert ourselves in the stack. Size is already incremented, but
                // that only effects the decision to keep other threads reserved.
                _stack.offerFirst(this);

                // Wait for a task
                Runnable task = reservedWait();

                if (task == STOP)
                    // return on STOP poison pill
                    break;

                // Run the task
                try
                {
                    task.run();
                }
                catch (Throwable e)
                {
                    LOG.warn(e);
                }
            }

            if (LOG.isDebugEnabled())
                LOG.debug("{} Exited", this);
        }

        @Override
        public String toString()
        {
            return String.format("%s@%x", ReservedThreadExecutor.this, hashCode());
        }
    }
}<|MERGE_RESOLUTION|>--- conflicted
+++ resolved
@@ -180,11 +180,7 @@
             {
                 // Reserved thread must have incremented size but not yet added itself to queue.
                 // We will spin until it is added.
-<<<<<<< HEAD
                 Thread.onSpinWait();
-=======
-                Thread.yield();
->>>>>>> 5b829a10
                 continue;
             }
 
@@ -213,9 +209,10 @@
             return false;
 
         ReservedThread thread = _stack.pollFirst();
-        if (thread == null && task != STOP)
-        {
-            startReservedThread();
+        if (thread == null)
+        {
+            if (task != STOP)
+                startReservedThread();
             return false;
         }
 
