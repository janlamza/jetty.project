--- conflicted
+++ resolved
@@ -162,7 +162,7 @@
         if (size > 0)
         {
             Thread.yield();
-
+            
             if (LOG.isDebugEnabled())
             {
                 for (Thread unstopped : _threads)
@@ -189,7 +189,7 @@
     }
 
     /**
-     * Thread Pool should use Daemon Threading.
+     * Thread Pool should use Daemon Threading. 
      *
      * @param daemon true to enable delegation
      * @see Thread#setDaemon(boolean)
@@ -328,10 +328,10 @@
     {
         return _priority;
     }
-
+    
     /**
      * Get the size of the job queue.
-     *
+     * 
      * @return Number of jobs queued waiting for a thread
      */
     @ManagedAttribute("size of the job queue")
@@ -344,11 +344,7 @@
      * @return whether this thread pool is using daemon threads
      * @see Thread#setDaemon(boolean)
      */
-<<<<<<< HEAD
-    @ManagedAttribute("thread pool using a daemon thread")
-=======
     @ManagedAttribute("thread pool uses daemon threads")
->>>>>>> 1fc40864
     public boolean isDaemon()
     {
         return _daemon;
@@ -364,7 +360,7 @@
     {
         _detailedDump = detailedDump;
     }
-
+    
     @ManagedAttribute("threshold at which the pool is low on threads")
     public int getLowThreadsThreshold()
     {
@@ -438,7 +434,7 @@
     {
         return getThreads() - getIdleThreads();
     }
-
+    
     /**
      * <p>Returns whether this thread pool is low on threads.</p>
      * <p>The current formula is:</p>
