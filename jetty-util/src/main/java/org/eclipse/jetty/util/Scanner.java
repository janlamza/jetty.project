//
// ========================================================================
// Copyright (c) 1995-2020 Mort Bay Consulting Pty Ltd and others.
//
// This program and the accompanying materials are made available under the
// terms of the Eclipse Public License v. 2.0 which is available at
// https://www.eclipse.org/legal/epl-2.0, or the Apache License, Version 2.0
// which is available at https://www.apache.org/licenses/LICENSE-2.0.
//
// SPDX-License-Identifier: EPL-2.0 OR Apache-2.0
// ========================================================================
//

package org.eclipse.jetty.util;

import java.io.File;
import java.io.FilenameFilter;
import java.io.IOException;
import java.nio.file.FileVisitOption;
import java.nio.file.FileVisitResult;
import java.nio.file.FileVisitor;
import java.nio.file.Files;
import java.nio.file.Path;
import java.nio.file.PathMatcher;
import java.nio.file.attribute.BasicFileAttributes;
import java.util.Collections;
import java.util.EnumSet;
import java.util.HashMap;
import java.util.HashSet;
import java.util.List;
import java.util.Map;
import java.util.Set;
import java.util.concurrent.ConcurrentHashMap;
import java.util.concurrent.CopyOnWriteArrayList;
import java.util.concurrent.TimeUnit;
import java.util.concurrent.atomic.AtomicInteger;
import java.util.function.Predicate;

import org.eclipse.jetty.util.component.AbstractLifeCycle;
import org.eclipse.jetty.util.thread.ScheduledExecutorScheduler;
import org.eclipse.jetty.util.thread.Scheduler;
import org.slf4j.Logger;
import org.slf4j.LoggerFactory;

/**
 * Scanner
 *
 * Utility for scanning a directory for added, removed and changed
 * files and reporting these events via registered Listeners.
 */
public class Scanner extends AbstractLifeCycle
{
    /**
     * When walking a directory, a depth of 1 ensures that
     * the directory's descendants are visited, not just the
     * directory itself (as a file).
     */
    public static final int DEFAULT_SCAN_DEPTH = 1;
    public static final int MAX_SCAN_DEPTH = Integer.MAX_VALUE;
    private static final Logger LOG = LoggerFactory.getLogger(Scanner.class);
    private static final AtomicInteger SCANNER_IDS = new AtomicInteger();

    private int _scanInterval;
    private final AtomicInteger _scanCount = new AtomicInteger(0);
    private final List<Listener> _listeners = new CopyOnWriteArrayList<>();
    private Map<String, MetaData> _prevScan;
    private FilenameFilter _filter;
    private final Map<Path, IncludeExcludeSet<PathMatcher, Path>> _scannables = new ConcurrentHashMap<>();
    private boolean _reportExisting = true;
    private boolean _reportDirs = true;
    private Scheduler.Task _task;
    private Scheduler _scheduler;
    private int _scanDepth = DEFAULT_SCAN_DEPTH;

    private enum Status
    {
        ADDED, CHANGED, REMOVED, STABLE
    }
    
    enum Notification
    {
        ADDED, CHANGED, REMOVED
    }
    
    /**
     * PathMatcherSet
     *
     * A set of PathMatchers for testing Paths against path matching patterns via
     * @see IncludeExcludeSet
     */
    static class PathMatcherSet extends HashSet<PathMatcher> implements Predicate<Path>
    {
        @Override
        public boolean test(Path p)
        {
            for (PathMatcher pm : this)
            {
                if (pm.matches(p))
                    return true;
            }
            return false;
        }
    }

    /**
     * MetaData
     * 
     * Metadata about a file: Last modified time, file size and
     * last file status (ADDED, CHANGED, DELETED, STABLE)
     */
    private static class MetaData
    {
        final long _lastModified;
        final long _size;
        Status _status;

        public MetaData(long lastModified, long size)
        {
            _lastModified = lastModified;
            _size = size;
        }

        public boolean isModified(MetaData m)
        {
            return m._lastModified != _lastModified || m._size != _size;
        }

        @Override
        public String toString()
        {
            return "[lm=" + _lastModified + ",sz=" + _size + ",s=" + _status + "]";
        }
    }
    
    private class ScanTask implements Runnable
    {
        @Override
        public void run()
        {
            scan();
            schedule();
        }
    }

    /**
     * Visitor
     *
     * A FileVisitor for walking a subtree of paths. The Scanner uses
     * this to examine the dirs and files it has been asked to scan.
     */
    private class Visitor implements FileVisitor<Path>
    {
        Map<String, MetaData> scanInfoMap;
        IncludeExcludeSet<PathMatcher,Path> rootIncludesExcludes;
        Path root;
        
        public Visitor(Path root, IncludeExcludeSet<PathMatcher,Path> rootIncludesExcludes, Map<String, MetaData> scanInfoMap)
        {
            this.root = root;
            this.rootIncludesExcludes = rootIncludesExcludes;
            this.scanInfoMap = scanInfoMap;
        }
        
        @Override
        public FileVisitResult preVisitDirectory(Path dir, BasicFileAttributes attrs) throws IOException
        {
            if (!Files.exists(dir))
                return FileVisitResult.SKIP_SUBTREE;
            
            File f = dir.toFile();
            
            //if we want to report directories and we haven't already seen it
            if (_reportDirs && !scanInfoMap.containsKey(f.getCanonicalPath()))
            {
                boolean accepted = false;
                if (rootIncludesExcludes != null && !rootIncludesExcludes.isEmpty())
                { 
                    //accepted if not explicitly excluded and either is explicitly included or there are no explicit inclusions
<<<<<<< HEAD
                    accepted = rootIncludesExcludes.test(dir);
=======
                    boolean result = rootIncludesExcludes.test(dir);
                    if (result)
                        accepted = true;
>>>>>>> 9343844f
                }
                else
                {
                    if (_filter == null || _filter.accept(f.getParentFile(), f.getName()))
                        accepted = true;
                }

                if (accepted)
                {
                    scanInfoMap.put(f.getCanonicalPath(), new MetaData(f.lastModified(), f.isDirectory() ? 0 : f.length()));
                    if (LOG.isDebugEnabled()) LOG.debug("scan accepted dir {} mod={}", f, f.lastModified());
                }
            }

            return FileVisitResult.CONTINUE;
        }

        @Override
        public FileVisitResult visitFile(Path file, BasicFileAttributes attrs) throws IOException
        {
            if (!Files.exists(file))
                return FileVisitResult.CONTINUE;

            File f = file.toFile();
            boolean accepted = false;

            if (f.isFile() || (f.isDirectory() && _reportDirs && !scanInfoMap.containsKey(f.getCanonicalPath())))
            {
                if (rootIncludesExcludes != null && !rootIncludesExcludes.isEmpty())
                {
                    //accepted if not explicitly excluded and either is explicitly included or there are no explicit inclusions
<<<<<<< HEAD
                    accepted = rootIncludesExcludes.test(file);
=======
                    boolean result = rootIncludesExcludes.test(file);
                    if (result)
                        accepted = true;
>>>>>>> 9343844f
                }
                else if (_filter == null || _filter.accept(f.getParentFile(), f.getName()))
                    accepted = true;
            }

            if (accepted)
            {
                scanInfoMap.put(f.getCanonicalPath(), new MetaData(f.lastModified(), f.isDirectory() ? 0 : f.length()));
                if (LOG.isDebugEnabled()) LOG.debug("scan accepted {} mod={}", f, f.lastModified());
            }
            
            return FileVisitResult.CONTINUE;
        }

        @Override
        public FileVisitResult visitFileFailed(Path file, IOException exc) throws IOException
        {
            LOG.warn("FileVisit failed: {}", file, exc);
            return FileVisitResult.CONTINUE;
        }

        @Override
        public FileVisitResult postVisitDirectory(Path dir, IOException exc) throws IOException
        {
            return FileVisitResult.CONTINUE;
        }
    }
    
    /**
     * Listener
     *
     * Marker for notifications re file changes.
     */
    public interface Listener
    {
    }

    /**
     * Notification of exact file changes in the last scan.
     */
    public interface DiscreteListener extends Listener
    {
        public void fileChanged(String filename) throws Exception;

        public void fileAdded(String filename) throws Exception;

        public void fileRemoved(String filename) throws Exception;
    }

    /**
     * Notification of files that changed in the last scan.
     */
    public interface BulkListener extends Listener
    {
        public void filesChanged(Set<String> filenames) throws Exception;
    }

    /**
     * Listener that notifies when a scan has started and when it has ended.
     */
    public interface ScanCycleListener extends Listener
    {
        public default void scanStarted(int cycle) throws Exception
        {
        }

        public default void scanEnded(int cycle) throws Exception
        {
        }
    }

    public Scanner()
    {
    }

    /**
     * Get the scan interval
     *
     * @return interval between scans in seconds
     */
    public int getScanInterval()
    {
        return _scanInterval;
    }

    /**
     * Set the scan interval
     *
     * @param scanInterval pause between scans in seconds, or 0 for no scan after the initial scan.
     */
    public void setScanInterval(int scanInterval)
    {
        if (isRunning())
            throw new IllegalStateException("Scanner started");
        
        _scanInterval = scanInterval;
    }

    public void setScanDirs(List<File> dirs)
    {
        if (isRunning())
            throw new IllegalStateException("Scanner started");

        _scannables.clear();
        if (dirs == null)
            return;
        for (File f :dirs)
        {
            if (f.isDirectory())
                addDirectory(f.toPath());
            else
                addFile(f.toPath());
        }
    }

    /**
     * Add a file to be scanned. The file must not be null, and must exist.
     * 
     * @param p the Path of the file to scan.
     */
    public void addFile(Path p)
    {
        if (isRunning())
            throw new IllegalStateException("Scanner started");
        
        if (p == null)
            throw new IllegalStateException("Null path");

        if (!Files.exists(p) || Files.isDirectory(p))
            throw new IllegalStateException("Not file or doesn't exist: " + p);
        try
        {
            _scannables.putIfAbsent(p.toRealPath(), new IncludeExcludeSet<>(PathMatcherSet.class));
        }
        catch (IOException e)
        {
            throw new IllegalStateException(e);
        }
    }

    /**
     * Add a directory to be scanned. The directory must not be null and must exist.
     * 
     * @param p the directory to scan.
     * @return an IncludeExcludeSet to which the caller can add PathMatcher patterns to match
     */
    public IncludeExcludeSet<PathMatcher, Path> addDirectory(Path p)
    {
        if (isRunning())
            throw new IllegalStateException("Scanner started");
        
        if (p == null)
            throw new IllegalStateException("Null path");

        if (!Files.exists(p) || !Files.isDirectory(p))
            throw new IllegalStateException("Not directory or doesn't exist: " + p);

        try
        {
            IncludeExcludeSet<PathMatcher, Path> includesExcludes = new IncludeExcludeSet<>(PathMatcherSet.class);
            IncludeExcludeSet<PathMatcher, Path> prev = _scannables.putIfAbsent(p.toRealPath(), includesExcludes);
            if (prev != null)
                includesExcludes = prev;
            return includesExcludes;
        }
        catch (IOException e)
        {
            throw new IllegalStateException(e);
        }
    }
    

    /**
     * Apply a filter to files found in the scan directory.
     * Only files matching the filter will be reported as added/changed/removed.
     *
     * @param filter the filename filter to use
     */
    @Deprecated
    public void setFilenameFilter(FilenameFilter filter)
    {
        _filter = filter;
    }

    /**
     * Get any filter applied to files in the scan dir.
     *
     * @return the filename filter
     */
    @Deprecated
    public FilenameFilter getFilenameFilter()
    {
        return _filter;
    }

    public Set<Path> getScannables()
    {
        return Collections.unmodifiableSet(_scannables.keySet());
    }

    /**
     * Get the scanDepth.
     *
     * @return the scanDepth
     */
    public int getScanDepth()
    {
        return _scanDepth;
    }

    /**
     * Set the scanDepth.
     *
     * @param scanDepth the scanDepth to set
     */
    public void setScanDepth(int scanDepth)
    {
        if (isRunning())
            throw new IllegalStateException("Scanner started");
        
        _scanDepth = scanDepth;
    }

    /**
     * Whether or not an initial scan will report all files as being
     * added.
     *
     * @param reportExisting if true, all files found on initial scan will be
     * reported as being added, otherwise not
     */
    public void setReportExistingFilesOnStartup(boolean reportExisting)
    {
        if (isRunning())
            throw new IllegalStateException("Scanner started");
        _reportExisting = reportExisting;
    }

    public boolean getReportExistingFilesOnStartup()
    {
        return _reportExisting;
    }

    /**
     * Set if found directories should be reported.
     *
     * @param dirs true to report directory changes as well
     */
    public void setReportDirs(boolean dirs)
    {
        if (isRunning())
            throw new IllegalStateException("Scanner started");
        _reportDirs = dirs;
    }

    public boolean getReportDirs()
    {
        return _reportDirs;
    }

    /**
     * Add an added/removed/changed listener
     *
     * @param listener the listener to add
     */
    public void addListener(Listener listener)
    {
        if (listener == null)
            return;
        _listeners.add(listener);
    }

    /**
     * Remove a registered listener
     *
     * @param listener the Listener to be removed
     */
    public void removeListener(Listener listener)
    {
        if (listener == null)
            return;
        _listeners.remove(listener);
    }

    /**
     * Start the scanning action.
     */
    @Override
    public void doStart() throws Exception
    {
        if (LOG.isDebugEnabled())
            LOG.debug("Scanner start: rprtExists={}, depth={}, rprtDirs={}, interval={}, filter={}, scannables={}",
                _reportExisting, _scanDepth, _reportDirs, _scanInterval, _filter, _scannables);

        if (_reportExisting)
        {
            // if files exist at startup, report them
            scan();
            scan(); // scan twice so files reported as stable
        }
        else
        {
            //just register the list of existing files and only report changes
            _prevScan = scanFiles();
        }
        
        
        //Create the scheduler and start it
        _scheduler = new ScheduledExecutorScheduler("Scanner-" + SCANNER_IDS.getAndIncrement(), true, 1);
        _scheduler.start();
        
        //schedule the scan
        schedule();
    }

    private void schedule()
    {
        if (isRunning() && getScanInterval() > 0)
            _task = _scheduler.schedule(new ScanTask(), 1010L * getScanInterval(), TimeUnit.MILLISECONDS);
    }

    /**
     * Stop the scanning.
     */
    @Override
    public void doStop() throws Exception
    {
        Scheduler.Task task = _task;
        _task = null;
        if (task != null)
            task.cancel();
        Scheduler scheduler = _scheduler;
        _scheduler = null;
        if (scheduler != null)
            scheduler.stop();
    }

    /**
     * Clear the list of scannables. The scanner must first
     * be in the stopped state.
     */
    public void reset()
    {
        if (!isStopped())
            throw new IllegalStateException("Not stopped");

        //clear the scannables
        _scannables.clear();

        //clear the previous scans
        _prevScan = null;
    }

    /**
     * @param path tests if the path exists
     * @return true if the path exists in one of the scandirs
     */
    public boolean exists(String path)
    {
        for (Path p : _scannables.keySet())
        {
            if (p.resolve(path).toFile().exists())
                return true;
        }
        return false;
    }

    /**
     * Hint to the scanner to perform a scan cycle as soon as possible. 
     * NOTE that the scan is not guaranteed to have happened by the
     * time this method returns.
     */
    public void nudge()
    {
        if (!isRunning())
            throw new IllegalStateException("Scanner not running");
        scan(Callback.NOOP);
    }
    
    /**
     * Get the scanner to perform a scan cycle as soon as possible
     * and call the Callback when the scan is finished or failed.
     * 
     * @param complete called when the scan cycle finishes or fails.
     */
    public void scan(Callback complete)
    {
        Scheduler scheduler = _scheduler;
        
        if (!isRunning() || scheduler == null)
        {
            complete.failed(new IllegalStateException("Scanner not running"));
            return;
        }

        scheduler.schedule(() ->
        {
            try
            {
                scan();
                complete.succeeded();
            }
            catch (Throwable t)
            {
                complete.failed(t);
            }
        }, 0, TimeUnit.MILLISECONDS);
    }

    /**
     * Perform a pass of the scanner and report changes
     */
    void scan()
    {
        int cycle = _scanCount.incrementAndGet();
        reportScanStart(cycle);
        Map<String, MetaData> currentScan = scanFiles();
        reportDifferences(currentScan, _prevScan == null ? Collections.emptyMap() : Collections.unmodifiableMap(_prevScan));
        _prevScan = currentScan;
        reportScanEnd(cycle);
    }

    /**
     * Scan all of the given paths.
     */
    private Map<String, MetaData> scanFiles()
    {
<<<<<<< HEAD
        Map<String, MetaData> currentScan = new HashMap<>();
        for (Path p : _scannables.keySet())
=======
        _currentScan.clear();
        for (Entry<Path, IncludeExcludeSet<PathMatcher, Path>> entry : _scannables.entrySet())
>>>>>>> 9343844f
        {
            Path p = entry.getKey();
            try
            {
<<<<<<< HEAD
                Files.walkFileTree(p, EnumSet.allOf(FileVisitOption.class),_scanDepth, new Visitor(p, _scannables.get(p), currentScan));
=======
                Files.walkFileTree(p, EnumSet.allOf(FileVisitOption.class),_scanDepth, new Visitor(p, entry.getValue(), _currentScan));
>>>>>>> 9343844f
            }
            catch (IOException e)
            {
                LOG.warn("Error scanning files.", e);
            }
        }
        return currentScan;
    }

    /**
     * Report the adds/changes/removes to the registered listeners
     * 
     * Only report an add or change once a file has stablilized in size.
     *
     * @param currentScan the info from the most recent pass
     * @param oldScan info from the previous pass
     */
    private void reportDifferences(Map<String, MetaData> currentScan, Map<String, MetaData> oldScan)
    {
        Map<String, Notification> changes = new HashMap<>();

        //Handle deleted files
        Set<String> oldScanKeys = new HashSet<>(oldScan.keySet());        
        oldScanKeys.removeAll(currentScan.keySet());
        for (String file : oldScanKeys)
        {
            changes.put(file, Notification.REMOVED);
        }

        // Handle new and changed files
        for (String file : currentScan.keySet())
        {
            MetaData current = currentScan.get(file);
            MetaData previous = oldScan.get(file);

            if (previous == null)
            {
                //New file - don't immediately
                //notify this, wait until the size has
                //settled down then notify the add.
                current._status = Status.ADDED;
            }
            else if (current.isModified(previous))
            {
                //Changed file - handle case where file
                //that was added on previous scan has since
                //been modified. We need to retain status
                //as added, so we send the ADDED event once
                //the file has settled down.
                if (previous._status == Status.ADDED)
                    current._status = Status.ADDED;
                else
                    current._status = Status.CHANGED;
            }
            else
            {
                //Unchanged file: if it was previously
                //ADDED, we can now send the ADDED event.
                if (previous._status == Status.ADDED)
                    changes.put(file,  Notification.ADDED);
                else if (previous._status == Status.CHANGED)
                    changes.put(file, Notification.CHANGED);

                current._status = Status.STABLE;
            }
        }

        if (LOG.isDebugEnabled())
            LOG.debug("scanned {}", _scannables.keySet());

        //Call the DiscreteListeners 
        for (Map.Entry<String, Notification> entry : changes.entrySet())
        {
            switch (entry.getValue())
            {
                case ADDED:
                    reportAddition(entry.getKey());
                    break;
                case CHANGED:
                    reportChange(entry.getKey());
                    break;
                case REMOVED:
                    reportRemoval(entry.getKey());
                    break;
                default:
                    LOG.warn("Unknown file change: {}", entry.getValue());
                    break;
            }
        }
        //Call the BulkListeners
        reportBulkChanges(changes.keySet());
    }

    private void warn(Object listener, String filename, Throwable th)
    {
        LOG.warn("{} failed on '{}'", listener, filename, th);
    }

    /**
     * Report a file addition to the registered FileAddedListeners
     *
     * @param filename the filename
     */
    private void reportAddition(String filename)
    {
        for (Listener l : _listeners)
        {
            try
            {
                if (l instanceof DiscreteListener)
                    ((DiscreteListener)l).fileAdded(filename);
            }
            catch (Throwable e)
            {
                warn(l, filename, e);
            }
        }
    }

    /**
     * Report a file removal to the FileRemovedListeners
     *
     * @param filename the filename
     */
    private void reportRemoval(String filename)
    {
        for (Object l : _listeners)
        {
            try
            {
                if (l instanceof DiscreteListener)
                    ((DiscreteListener)l).fileRemoved(filename);
            }
            catch (Throwable e)
            {
                warn(l, filename, e);
            }
        }
    }

    /**
     * Report a file change to the FileChangedListeners
     *
     * @param filename the filename
     */
    private void reportChange(String filename)
    {
        if (filename == null)
            return;
        
        for (Listener l : _listeners)
        {
            try
            {
                if (l instanceof DiscreteListener)
                    ((DiscreteListener)l).fileChanged(filename);
            }
            catch (Throwable e)
            {
                warn(l, filename, e);
            }
        }
    }

    /**
     * Report the list of filenames for which changes were detected.
     * 
     * @param filenames names of all files added/changed/removed
     */
    private void reportBulkChanges(Set<String> filenames)
    {
        if (filenames == null || filenames.isEmpty())
            return;
        
        for (Listener l : _listeners)
        {
            try
            {
                if (l instanceof BulkListener)
                    ((BulkListener)l).filesChanged(filenames);
            }
            catch (Throwable e)
            {
                warn(l, filenames.toString(), e);
            }
        }
    }

    /**
     * Call ScanCycleListeners with start of scan
     * 
     * @param cycle scan count
     */
    private void reportScanStart(int cycle)
    {
        for (Listener listener : _listeners)
        {
            try
            {
                if (listener instanceof ScanCycleListener)
                    ((ScanCycleListener)listener).scanStarted(cycle);
            }
            catch (Exception e)
            {
                LOG.warn("{} failed on scan start for cycle {}", listener, cycle, e);
            }
        }
    }

    /**
     * Call ScanCycleListeners with end of scan.
     * 
     * @param cycle scan count
     */
    private void reportScanEnd(int cycle)
    {
        for (Listener listener : _listeners)
        {
            try
            {
                if (listener instanceof ScanCycleListener)
                    ((ScanCycleListener)listener).scanEnded(cycle);

            }
            catch (Exception e)
            {
                LOG.warn("{} failed on scan end for cycle {}", listener, cycle, e);
            }
        }
    }
}<|MERGE_RESOLUTION|>--- conflicted
+++ resolved
@@ -76,12 +76,12 @@
     {
         ADDED, CHANGED, REMOVED, STABLE
     }
-    
+
     enum Notification
     {
         ADDED, CHANGED, REMOVED
     }
-    
+
     /**
      * PathMatcherSet
      *
@@ -104,7 +104,7 @@
 
     /**
      * MetaData
-     * 
+     *
      * Metadata about a file: Last modified time, file size and
      * last file status (ADDED, CHANGED, DELETED, STABLE)
      */
@@ -131,7 +131,7 @@
             return "[lm=" + _lastModified + ",sz=" + _size + ",s=" + _status + "]";
         }
     }
-    
+
     private class ScanTask implements Runnable
     {
         @Override
@@ -153,36 +153,30 @@
         Map<String, MetaData> scanInfoMap;
         IncludeExcludeSet<PathMatcher,Path> rootIncludesExcludes;
         Path root;
-        
+
         public Visitor(Path root, IncludeExcludeSet<PathMatcher,Path> rootIncludesExcludes, Map<String, MetaData> scanInfoMap)
         {
             this.root = root;
             this.rootIncludesExcludes = rootIncludesExcludes;
             this.scanInfoMap = scanInfoMap;
         }
-        
+
         @Override
         public FileVisitResult preVisitDirectory(Path dir, BasicFileAttributes attrs) throws IOException
         {
             if (!Files.exists(dir))
                 return FileVisitResult.SKIP_SUBTREE;
-            
+
             File f = dir.toFile();
-            
+
             //if we want to report directories and we haven't already seen it
             if (_reportDirs && !scanInfoMap.containsKey(f.getCanonicalPath()))
             {
                 boolean accepted = false;
                 if (rootIncludesExcludes != null && !rootIncludesExcludes.isEmpty())
-                { 
+                {
                     //accepted if not explicitly excluded and either is explicitly included or there are no explicit inclusions
-<<<<<<< HEAD
                     accepted = rootIncludesExcludes.test(dir);
-=======
-                    boolean result = rootIncludesExcludes.test(dir);
-                    if (result)
-                        accepted = true;
->>>>>>> 9343844f
                 }
                 else
                 {
@@ -214,13 +208,7 @@
                 if (rootIncludesExcludes != null && !rootIncludesExcludes.isEmpty())
                 {
                     //accepted if not explicitly excluded and either is explicitly included or there are no explicit inclusions
-<<<<<<< HEAD
                     accepted = rootIncludesExcludes.test(file);
-=======
-                    boolean result = rootIncludesExcludes.test(file);
-                    if (result)
-                        accepted = true;
->>>>>>> 9343844f
                 }
                 else if (_filter == null || _filter.accept(f.getParentFile(), f.getName()))
                     accepted = true;
@@ -231,7 +219,7 @@
                 scanInfoMap.put(f.getCanonicalPath(), new MetaData(f.lastModified(), f.isDirectory() ? 0 : f.length()));
                 if (LOG.isDebugEnabled()) LOG.debug("scan accepted {} mod={}", f, f.lastModified());
             }
-            
+
             return FileVisitResult.CONTINUE;
         }
 
@@ -248,7 +236,7 @@
             return FileVisitResult.CONTINUE;
         }
     }
-    
+
     /**
      * Listener
      *
@@ -263,11 +251,11 @@
      */
     public interface DiscreteListener extends Listener
     {
-        public void fileChanged(String filename) throws Exception;
-
-        public void fileAdded(String filename) throws Exception;
-
-        public void fileRemoved(String filename) throws Exception;
+        void fileChanged(String filename) throws Exception;
+
+        void fileAdded(String filename) throws Exception;
+
+        void fileRemoved(String filename) throws Exception;
     }
 
     /**
@@ -283,11 +271,11 @@
      */
     public interface ScanCycleListener extends Listener
     {
-        public default void scanStarted(int cycle) throws Exception
-        {
-        }
-
-        public default void scanEnded(int cycle) throws Exception
+        default void scanStarted(int cycle) throws Exception
+        {
+        }
+
+        default void scanEnded(int cycle) throws Exception
         {
         }
     }
@@ -315,7 +303,7 @@
     {
         if (isRunning())
             throw new IllegalStateException("Scanner started");
-        
+
         _scanInterval = scanInterval;
     }
 
@@ -338,14 +326,14 @@
 
     /**
      * Add a file to be scanned. The file must not be null, and must exist.
-     * 
+     *
      * @param p the Path of the file to scan.
      */
     public void addFile(Path p)
     {
         if (isRunning())
             throw new IllegalStateException("Scanner started");
-        
+
         if (p == null)
             throw new IllegalStateException("Null path");
 
@@ -363,7 +351,7 @@
 
     /**
      * Add a directory to be scanned. The directory must not be null and must exist.
-     * 
+     *
      * @param p the directory to scan.
      * @return an IncludeExcludeSet to which the caller can add PathMatcher patterns to match
      */
@@ -371,7 +359,7 @@
     {
         if (isRunning())
             throw new IllegalStateException("Scanner started");
-        
+
         if (p == null)
             throw new IllegalStateException("Null path");
 
@@ -391,7 +379,7 @@
             throw new IllegalStateException(e);
         }
     }
-    
+
 
     /**
      * Apply a filter to files found in the scan directory.
@@ -440,7 +428,7 @@
     {
         if (isRunning())
             throw new IllegalStateException("Scanner started");
-        
+
         _scanDepth = scanDepth;
     }
 
@@ -512,7 +500,7 @@
     {
         if (LOG.isDebugEnabled())
             LOG.debug("Scanner start: rprtExists={}, depth={}, rprtDirs={}, interval={}, filter={}, scannables={}",
-                _reportExisting, _scanDepth, _reportDirs, _scanInterval, _filter, _scannables);
+                      _reportExisting, _scanDepth, _reportDirs, _scanInterval, _filter, _scannables);
 
         if (_reportExisting)
         {
@@ -525,12 +513,12 @@
             //just register the list of existing files and only report changes
             _prevScan = scanFiles();
         }
-        
-        
+
+
         //Create the scheduler and start it
         _scheduler = new ScheduledExecutorScheduler("Scanner-" + SCANNER_IDS.getAndIncrement(), true, 1);
         _scheduler.start();
-        
+
         //schedule the scan
         schedule();
     }
@@ -588,7 +576,7 @@
     }
 
     /**
-     * Hint to the scanner to perform a scan cycle as soon as possible. 
+     * Hint to the scanner to perform a scan cycle as soon as possible.
      * NOTE that the scan is not guaranteed to have happened by the
      * time this method returns.
      */
@@ -598,17 +586,17 @@
             throw new IllegalStateException("Scanner not running");
         scan(Callback.NOOP);
     }
-    
+
     /**
      * Get the scanner to perform a scan cycle as soon as possible
      * and call the Callback when the scan is finished or failed.
-     * 
+     *
      * @param complete called when the scan cycle finishes or fails.
      */
     public void scan(Callback complete)
     {
         Scheduler scheduler = _scheduler;
-        
+
         if (!isRunning() || scheduler == null)
         {
             complete.failed(new IllegalStateException("Scanner not running"));
@@ -647,22 +635,13 @@
      */
     private Map<String, MetaData> scanFiles()
     {
-<<<<<<< HEAD
         Map<String, MetaData> currentScan = new HashMap<>();
-        for (Path p : _scannables.keySet())
-=======
-        _currentScan.clear();
-        for (Entry<Path, IncludeExcludeSet<PathMatcher, Path>> entry : _scannables.entrySet())
->>>>>>> 9343844f
-        {
-            Path p = entry.getKey();
+        for (Map.Entry<Path, IncludeExcludeSet<PathMatcher, Path>> entry : _scannables.entrySet())
+        {
             try
             {
-<<<<<<< HEAD
-                Files.walkFileTree(p, EnumSet.allOf(FileVisitOption.class),_scanDepth, new Visitor(p, _scannables.get(p), currentScan));
-=======
-                Files.walkFileTree(p, EnumSet.allOf(FileVisitOption.class),_scanDepth, new Visitor(p, entry.getValue(), _currentScan));
->>>>>>> 9343844f
+                Files.walkFileTree(entry.getKey(), EnumSet.allOf(FileVisitOption.class),_scanDepth,
+                                   new Visitor(entry.getKey(), entry.getValue(), currentScan));
             }
             catch (IOException e)
             {
@@ -674,7 +653,7 @@
 
     /**
      * Report the adds/changes/removes to the registered listeners
-     * 
+     *
      * Only report an add or change once a file has stablilized in size.
      *
      * @param currentScan the info from the most recent pass
@@ -685,7 +664,7 @@
         Map<String, Notification> changes = new HashMap<>();
 
         //Handle deleted files
-        Set<String> oldScanKeys = new HashSet<>(oldScan.keySet());        
+        Set<String> oldScanKeys = new HashSet<>(oldScan.keySet());
         oldScanKeys.removeAll(currentScan.keySet());
         for (String file : oldScanKeys)
         {
@@ -693,10 +672,10 @@
         }
 
         // Handle new and changed files
-        for (String file : currentScan.keySet())
-        {
-            MetaData current = currentScan.get(file);
-            MetaData previous = oldScan.get(file);
+        for (Map.Entry<String, MetaData> entry : currentScan.entrySet())
+        {
+            MetaData current = entry.getValue();
+            MetaData previous = oldScan.get(entry.getKey());
 
             if (previous == null)
             {
@@ -722,9 +701,9 @@
                 //Unchanged file: if it was previously
                 //ADDED, we can now send the ADDED event.
                 if (previous._status == Status.ADDED)
-                    changes.put(file,  Notification.ADDED);
+                    changes.put(entry.getKey(),  Notification.ADDED);
                 else if (previous._status == Status.CHANGED)
-                    changes.put(file, Notification.CHANGED);
+                    changes.put(entry.getKey(), Notification.CHANGED);
 
                 current._status = Status.STABLE;
             }
@@ -733,7 +712,7 @@
         if (LOG.isDebugEnabled())
             LOG.debug("scanned {}", _scannables.keySet());
 
-        //Call the DiscreteListeners 
+        //Call the DiscreteListeners
         for (Map.Entry<String, Notification> entry : changes.entrySet())
         {
             switch (entry.getValue())
@@ -812,7 +791,7 @@
     {
         if (filename == null)
             return;
-        
+
         for (Listener l : _listeners)
         {
             try
@@ -829,14 +808,14 @@
 
     /**
      * Report the list of filenames for which changes were detected.
-     * 
+     *
      * @param filenames names of all files added/changed/removed
      */
     private void reportBulkChanges(Set<String> filenames)
     {
         if (filenames == null || filenames.isEmpty())
             return;
-        
+
         for (Listener l : _listeners)
         {
             try
@@ -853,7 +832,7 @@
 
     /**
      * Call ScanCycleListeners with start of scan
-     * 
+     *
      * @param cycle scan count
      */
     private void reportScanStart(int cycle)
@@ -874,7 +853,7 @@
 
     /**
      * Call ScanCycleListeners with end of scan.
-     * 
+     *
      * @param cycle scan count
      */
     private void reportScanEnd(int cycle)
