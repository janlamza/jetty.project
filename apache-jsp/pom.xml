--- conflicted
+++ resolved
@@ -53,25 +53,6 @@
           </archive>
         </configuration>
       </plugin>
-<<<<<<< HEAD
-=======
-      <plugin>
-        <groupId>org.apache.maven.plugins</groupId>
-        <artifactId>maven-assembly-plugin</artifactId>
-        <executions>
-          <execution>
-            <phase>package</phase>
-            <goals>
-              <goal>single</goal>
-            </goals>
-            <configuration>
-              <descriptorRefs>
-                <descriptorRef>config</descriptorRef>
-              </descriptorRefs>
-            </configuration>
-          </execution>
-        </executions>
-      </plugin>
       <plugin>
         <groupId>org.jacoco</groupId>
         <artifactId>jacoco-maven-plugin</artifactId>
@@ -79,7 +60,6 @@
           <skip>true</skip>
         </configuration>
       </plugin>
->>>>>>> 3bfc9148
     </plugins>
   </build>
 
