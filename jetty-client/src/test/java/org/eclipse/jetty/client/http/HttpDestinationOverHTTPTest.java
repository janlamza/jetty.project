//
// ========================================================================
// Copyright (c) 1995-2020 Mort Bay Consulting Pty Ltd and others.
//
// This program and the accompanying materials are made available under
// the terms of the Eclipse Public License 2.0 which is available at
// https://www.eclipse.org/legal/epl-2.0
//
// This Source Code may also be made available under the following
// Secondary Licenses when the conditions for such availability set
// forth in the Eclipse Public License, v. 2.0 are satisfied:
// the Apache License v2.0 which is available at
// https://www.apache.org/licenses/LICENSE-2.0
//
// SPDX-License-Identifier: EPL-2.0 OR Apache-2.0
// ========================================================================
//

package org.eclipse.jetty.client.http;

import java.util.concurrent.CountDownLatch;
import java.util.concurrent.RejectedExecutionException;
import java.util.concurrent.TimeUnit;
import java.util.function.Supplier;

import org.eclipse.jetty.client.AbstractHttpClientServerTest;
import org.eclipse.jetty.client.ConnectionPool;
import org.eclipse.jetty.client.DuplexConnectionPool;
import org.eclipse.jetty.client.DuplexHttpDestination;
import org.eclipse.jetty.client.EmptyServerHandler;
import org.eclipse.jetty.client.HttpClient;
import org.eclipse.jetty.client.HttpDestination;
import org.eclipse.jetty.client.Origin;
import org.eclipse.jetty.client.api.Connection;
import org.eclipse.jetty.client.api.ContentResponse;
import org.eclipse.jetty.client.api.Destination;
import org.eclipse.jetty.client.api.Request;
import org.eclipse.jetty.http.HttpHeader;
import org.eclipse.jetty.http.HttpHeaderValue;
import org.eclipse.jetty.util.Callback;
import org.hamcrest.Matchers;
import org.junit.jupiter.params.ParameterizedTest;
import org.junit.jupiter.params.provider.ArgumentsSource;

import static org.hamcrest.MatcherAssert.assertThat;
import static org.junit.jupiter.api.Assertions.assertEquals;
import static org.junit.jupiter.api.Assertions.assertNotNull;
import static org.junit.jupiter.api.Assertions.assertNotSame;
import static org.junit.jupiter.api.Assertions.assertNull;
import static org.junit.jupiter.api.Assertions.assertSame;
import static org.junit.jupiter.api.Assertions.assertThrows;
import static org.junit.jupiter.api.Assertions.assertTrue;

public class HttpDestinationOverHTTPTest extends AbstractHttpClientServerTest
{
    @ParameterizedTest
    @ArgumentsSource(ScenarioProvider.class)
    public void testAcquireWithEmptyQueue(Scenario scenario) throws Exception
    {
        start(scenario, new EmptyServerHandler());

        try (HttpDestination destination = new DuplexHttpDestination(client, new Origin("http", "localhost", connector.getLocalPort())))
        {
            destination.start();
            DuplexConnectionPool connectionPool = (DuplexConnectionPool)destination.getConnectionPool();
            Connection connection = connectionPool.acquire();
            assertNull(connection);
            // There are no queued requests, so no connection should be created.
            connection = pollIdleConnection(connectionPool, 1, TimeUnit.SECONDS);
            assertNull(connection);
        }
    }

    @ParameterizedTest
    @ArgumentsSource(ScenarioProvider.class)
    public void testAcquireWithOneExchangeQueued(Scenario scenario) throws Exception
    {
        start(scenario, new EmptyServerHandler());

        try (TestDestination destination = new TestDestination(client, new Origin("http", "localhost", connector.getLocalPort())))
        {
            destination.start();
            TestDestination.TestConnectionPool connectionPool = (TestDestination.TestConnectionPool)destination.getConnectionPool();

            // Trigger creation of one connection.
            connectionPool.tryCreate(1);

            Connection connection = connectionPool.acquire(false);
            if (connection == null)
                connection = pollIdleConnection(connectionPool, 5, TimeUnit.SECONDS);
            assertNotNull(connection);
        }
    }

    @ParameterizedTest
    @ArgumentsSource(ScenarioProvider.class)
    public void testSecondAcquireAfterFirstAcquireWithEmptyQueueReturnsSameConnection(Scenario scenario) throws Exception
    {
        start(scenario, new EmptyServerHandler());

<<<<<<< HEAD
        try (HttpDestination destination = new DuplexHttpDestination(client, new Origin("http", "localhost", connector.getLocalPort())))
=======
        try (TestDestination destination = new TestDestination(client, new Origin("http", "localhost", connector.getLocalPort())))
>>>>>>> 0ae2fff3
        {
            destination.start();
            TestDestination.TestConnectionPool connectionPool = (TestDestination.TestConnectionPool)destination.getConnectionPool();

            // Trigger creation of one connection.
            connectionPool.tryCreate(1);

            Connection connection1 = connectionPool.acquire();
            if (connection1 == null)
            {
                // There are no queued requests, so the newly created connection will be idle
                connection1 = peekIdleConnection(connectionPool, 5, TimeUnit.SECONDS);
                assertNotNull(connection1);

                Connection connection2 = connectionPool.acquire();
                assertSame(connection1, connection2);
            }
        }
    }

    @ParameterizedTest
    @ArgumentsSource(ScenarioProvider.class)
    public void testSecondAcquireConcurrentWithFirstAcquireWithEmptyQueueCreatesTwoConnections(Scenario scenario) throws Exception
    {
        start(scenario, new EmptyServerHandler());

<<<<<<< HEAD
        final CountDownLatch idleLatch = new CountDownLatch(1);
        final CountDownLatch latch = new CountDownLatch(1);
        HttpDestination destination = new DuplexHttpDestination(client, new Origin("http", "localhost", connector.getLocalPort()))
=======
        CountDownLatch idleLatch = new CountDownLatch(1);
        CountDownLatch latch = new CountDownLatch(1);
        try (TestDestination destination = new TestDestination(client, new Origin("http", "localhost", connector.getLocalPort()))
>>>>>>> 0ae2fff3
        {
            @Override
            protected ConnectionPool newConnectionPool(HttpClient client)
            {
                return new TestConnectionPool(this, client.getMaxConnectionsPerDestination(), this)
                {
                    @Override
                    protected void onCreated(Connection connection)
                    {
                        try
                        {
                            idleLatch.countDown();
                            latch.await(5, TimeUnit.SECONDS);
                            super.onCreated(connection);
                        }
                        catch (InterruptedException x)
                        {
                            x.printStackTrace();
                        }
                    }
                };
            }
<<<<<<< HEAD
        };
=======
        })
        {
            destination.start();
            TestDestination.TestConnectionPool connectionPool = (TestDestination.TestConnectionPool)destination.getConnectionPool();

            // Trigger creation of one connection.
            connectionPool.tryCreate(1);
>>>>>>> 0ae2fff3

        destination.start();
        DuplexConnectionPool connectionPool = (DuplexConnectionPool)destination.getConnectionPool();
        Connection connection1 = connectionPool.acquire();

<<<<<<< HEAD
        // Make sure we entered idleCreated().
        assertTrue(idleLatch.await(5, TimeUnit.SECONDS));

        // There are no available existing connections, so acquire()
        // returns null because we delayed idleCreated() above
        assertNull(connection1);
=======
            // There are no available existing connections, so acquire()
            // returns null because we delayed idleCreated() above.
            Connection connection1 = connectionPool.acquire();
            assertNull(connection1);

            // Trigger creation of a second connection.
            connectionPool.tryCreate(1);

            // Second attempt also returns null because we delayed idleCreated() above.
            Connection connection2 = connectionPool.acquire();
            assertNull(connection2);
>>>>>>> 0ae2fff3

        // Second attempt also returns null because we delayed idleCreated() above.
        Connection connection2 = connectionPool.acquire();
        assertNull(connection2);

        latch.countDown();

        // There must be 2 idle connections.
        Connection connection = pollIdleConnection(connectionPool, 5, TimeUnit.SECONDS);
        assertNotNull(connection);
        connection = pollIdleConnection(connectionPool, 5, TimeUnit.SECONDS);
        assertNotNull(connection);
    }

    @ParameterizedTest
    @ArgumentsSource(ScenarioProvider.class)
    public void testAcquireProcessReleaseAcquireReturnsSameConnection(Scenario scenario) throws Exception
    {
        start(scenario, new EmptyServerHandler());

<<<<<<< HEAD
        try (HttpDestination destination = new DuplexHttpDestination(client, new Origin("http", "localhost", connector.getLocalPort())))
=======
        try (TestDestination destination = new TestDestination(client, new Origin("http", "localhost", connector.getLocalPort())))
>>>>>>> 0ae2fff3
        {
            destination.start();
            TestDestination.TestConnectionPool connectionPool = (TestDestination.TestConnectionPool)destination.getConnectionPool();

            // Trigger creation of one connection.
            connectionPool.tryCreate(1);

            Connection connection1 = connectionPool.acquire();
            if (connection1 == null)
            {
                connection1 = peekIdleConnection(connectionPool, 5, TimeUnit.SECONDS);
                assertNotNull(connection1);
                // Acquire the connection to make it active.
                assertSame(connection1, connectionPool.acquire(), "From idle");
            }

            // There are no exchanges so process() is a no-op.
            destination.process(connection1);
            destination.release(connection1);

            Connection connection2 = connectionPool.acquire();
            assertSame(connection1, connection2, "After release");
        }
    }

    @ParameterizedTest
    @ArgumentsSource(ScenarioProvider.class)
    public void testIdleConnectionIdleTimeout(Scenario scenario) throws Exception
    {
        startServer(scenario, new EmptyServerHandler());
        long idleTimeout = 1000;
        startClient(scenario, httpClient -> httpClient.setIdleTimeout(idleTimeout));

<<<<<<< HEAD
        try (HttpDestination destination = new DuplexHttpDestination(client, new Origin("http", "localhost", connector.getLocalPort())))
=======
        try (TestDestination destination = new TestDestination(client, new Origin("http", "localhost", connector.getLocalPort())))
>>>>>>> 0ae2fff3
        {
            destination.start();
            TestDestination.TestConnectionPool connectionPool = (TestDestination.TestConnectionPool)destination.getConnectionPool();

            // Trigger creation of one connection.
            connectionPool.tryCreate(1);

            Connection connection1 = connectionPool.acquire();
            if (connection1 == null)
            {
                connection1 = peekIdleConnection(connectionPool, 5, TimeUnit.SECONDS);

                assertNotNull(connection1);

                TimeUnit.MILLISECONDS.sleep(2 * idleTimeout);

                connection1 = connectionPool.getIdleConnections().poll();
                assertNull(connection1);
            }
        }
    }

    @ParameterizedTest
    @ArgumentsSource(ScenarioProvider.class)
    public void testRequestFailedIfMaxRequestsQueuedPerDestinationExceeded(Scenario scenario) throws Exception
    {
        start(scenario, new EmptyServerHandler());
        String scheme = scenario.getScheme();
        int maxQueued = 1;
        client.setMaxRequestsQueuedPerDestination(maxQueued);
        client.setMaxConnectionsPerDestination(1);

        // Make one request to open the connection and be sure everything is setup properly
        ContentResponse response = client.newRequest("localhost", connector.getLocalPort())
            .scheme(scheme)
            .send();
        assertEquals(200, response.getStatus());

        // Send another request that is sent immediately
        CountDownLatch successLatch = new CountDownLatch(1);
        CountDownLatch failureLatch = new CountDownLatch(1);
        client.newRequest("localhost", connector.getLocalPort())
            .scheme(scheme)
            .path("/one")
            .onRequestQueued(request ->
            {
                // This request exceeds the maximum queued, should fail
                client.newRequest("localhost", connector.getLocalPort())
                    .scheme(scheme)
                    .path("/two")
                    .send(result ->
                    {
                        assertTrue(result.isFailed());
                        assertThat(result.getRequestFailure(), Matchers.instanceOf(RejectedExecutionException.class));
                        failureLatch.countDown();
                    });
            })
            .send(result ->
            {
                if (result.isSucceeded())
                    successLatch.countDown();
            });

        assertTrue(failureLatch.await(5, TimeUnit.SECONDS));
        assertTrue(successLatch.await(5, TimeUnit.SECONDS));
    }

    @ParameterizedTest
    @ArgumentsSource(ScenarioProvider.class)
    public void testDestinationIsRemoved(Scenario scenario) throws Exception
    {
        start(scenario, new EmptyServerHandler());

        String host = "localhost";
        int port = connector.getLocalPort();
        Request request = client.newRequest(host, port)
                .scheme(scenario.getScheme())
                .headers(headers -> headers.put(HttpHeader.CONNECTION, HttpHeaderValue.CLOSE));
        Destination destinationBefore = client.resolveDestination(request);
        ContentResponse response = request.send();

        assertEquals(200, response.getStatus());

        Destination destinationAfter = client.resolveDestination(request);
        assertSame(destinationBefore, destinationAfter);

        client.setRemoveIdleDestinations(true);

        request = client.newRequest(host, port)
            .scheme(scenario.getScheme())
            .headers(headers -> headers.put(HttpHeader.CONNECTION, HttpHeaderValue.CLOSE));
        response = request.send();

        assertEquals(200, response.getStatus());

        destinationAfter = client.resolveDestination(request);
        assertNotSame(destinationBefore, destinationAfter);
    }

    @ParameterizedTest
    @ArgumentsSource(ScenarioProvider.class)
    public void testDestinationIsRemovedAfterConnectionError(Scenario scenario) throws Exception
    {
        start(scenario, new EmptyServerHandler());

        String host = "localhost";
        int port = connector.getLocalPort();
        client.setRemoveIdleDestinations(true);
        assertTrue(client.getDestinations().isEmpty(), "Destinations of a fresh client must be empty");

        server.stop();
        Request request = client.newRequest(host, port).scheme(scenario.getScheme());
        assertThrows(Exception.class, request::send);

        long deadline = System.nanoTime() + TimeUnit.SECONDS.toNanos(1);
        while (!client.getDestinations().isEmpty() && System.nanoTime() < deadline)
        {
            Thread.sleep(10);
        }
        assertTrue(client.getDestinations().isEmpty(), "Destination must be removed after connection error");
    }

    private Connection pollIdleConnection(DuplexConnectionPool connectionPool, long time, TimeUnit unit) throws InterruptedException
    {
        return await(() -> connectionPool.getIdleConnections().poll(), time, unit);
    }

    private Connection peekIdleConnection(DuplexConnectionPool connectionPool, long time, TimeUnit unit) throws InterruptedException
    {
        return await(() -> connectionPool.getIdleConnections().peek(), time, unit);
    }

    private Connection await(Supplier<Connection> supplier, long time, TimeUnit unit) throws InterruptedException
    {
        long start = System.nanoTime();
        while (unit.toNanos(time) > System.nanoTime() - start)
        {
            Connection connection = supplier.get();
            if (connection != null)
                return connection;
            TimeUnit.MILLISECONDS.sleep(5);
        }
        return null;
    }

    private static class TestDestination extends HttpDestinationOverHTTP
    {
        public TestDestination(HttpClient client, Origin origin)
        {
            super(client, origin);
        }

        @Override
        protected ConnectionPool newConnectionPool(HttpClient client)
        {
            return new TestConnectionPool(this, client.getMaxConnectionsPerDestination(), this);
        }

        public static class TestConnectionPool extends DuplexConnectionPool
        {
            public TestConnectionPool(Destination destination, int maxConnections, Callback requester)
            {
                super(destination, maxConnections, requester);
            }

            @Override
            public void tryCreate(int maxPending)
            {
                super.tryCreate(maxPending);
            }

            @Override
            public Connection acquire(boolean create)
            {
                return super.acquire(create);
            }
        }
    }
}<|MERGE_RESOLUTION|>--- conflicted
+++ resolved
@@ -18,6 +18,7 @@
 
 package org.eclipse.jetty.client.http;
 
+import java.lang.reflect.Method;
 import java.util.concurrent.CountDownLatch;
 import java.util.concurrent.RejectedExecutionException;
 import java.util.concurrent.TimeUnit;
@@ -63,7 +64,7 @@
         {
             destination.start();
             DuplexConnectionPool connectionPool = (DuplexConnectionPool)destination.getConnectionPool();
-            Connection connection = connectionPool.acquire();
+            Connection connection = connectionPool.acquire(true);
             assertNull(connection);
             // There are no queued requests, so no connection should be created.
             connection = pollIdleConnection(connectionPool, 1, TimeUnit.SECONDS);
@@ -87,7 +88,10 @@
 
             Connection connection = connectionPool.acquire(false);
             if (connection == null)
+            {
+                // There are no queued requests, so the newly created connection will be idle
                 connection = pollIdleConnection(connectionPool, 5, TimeUnit.SECONDS);
+            }
             assertNotNull(connection);
         }
     }
@@ -98,11 +102,7 @@
     {
         start(scenario, new EmptyServerHandler());
 
-<<<<<<< HEAD
-        try (HttpDestination destination = new DuplexHttpDestination(client, new Origin("http", "localhost", connector.getLocalPort())))
-=======
         try (TestDestination destination = new TestDestination(client, new Origin("http", "localhost", connector.getLocalPort())))
->>>>>>> 0ae2fff3
         {
             destination.start();
             TestDestination.TestConnectionPool connectionPool = (TestDestination.TestConnectionPool)destination.getConnectionPool();
@@ -110,14 +110,14 @@
             // Trigger creation of one connection.
             connectionPool.tryCreate(1);
 
-            Connection connection1 = connectionPool.acquire();
+            Connection connection1 = connectionPool.acquire(true);
             if (connection1 == null)
             {
                 // There are no queued requests, so the newly created connection will be idle
                 connection1 = peekIdleConnection(connectionPool, 5, TimeUnit.SECONDS);
                 assertNotNull(connection1);
 
-                Connection connection2 = connectionPool.acquire();
+                Connection connection2 = connectionPool.acquire(true);
                 assertSame(connection1, connection2);
             }
         }
@@ -129,15 +129,9 @@
     {
         start(scenario, new EmptyServerHandler());
 
-<<<<<<< HEAD
-        final CountDownLatch idleLatch = new CountDownLatch(1);
-        final CountDownLatch latch = new CountDownLatch(1);
-        HttpDestination destination = new DuplexHttpDestination(client, new Origin("http", "localhost", connector.getLocalPort()))
-=======
         CountDownLatch idleLatch = new CountDownLatch(1);
         CountDownLatch latch = new CountDownLatch(1);
         try (TestDestination destination = new TestDestination(client, new Origin("http", "localhost", connector.getLocalPort()))
->>>>>>> 0ae2fff3
         {
             @Override
             protected ConnectionPool newConnectionPool(HttpClient client)
@@ -160,9 +154,6 @@
                     }
                 };
             }
-<<<<<<< HEAD
-        };
-=======
         })
         {
             destination.start();
@@ -170,44 +161,30 @@
 
             // Trigger creation of one connection.
             connectionPool.tryCreate(1);
->>>>>>> 0ae2fff3
-
-        destination.start();
-        DuplexConnectionPool connectionPool = (DuplexConnectionPool)destination.getConnectionPool();
-        Connection connection1 = connectionPool.acquire();
-
-<<<<<<< HEAD
-        // Make sure we entered idleCreated().
-        assertTrue(idleLatch.await(5, TimeUnit.SECONDS));
-
-        // There are no available existing connections, so acquire()
-        // returns null because we delayed idleCreated() above
-        assertNull(connection1);
-=======
+
+            // Make sure we entered idleCreated().
+            assertTrue(idleLatch.await(5, TimeUnit.SECONDS));
+
             // There are no available existing connections, so acquire()
             // returns null because we delayed idleCreated() above.
-            Connection connection1 = connectionPool.acquire();
+            Connection connection1 = connectionPool.acquire(true);
             assertNull(connection1);
 
             // Trigger creation of a second connection.
             connectionPool.tryCreate(1);
 
             // Second attempt also returns null because we delayed idleCreated() above.
-            Connection connection2 = connectionPool.acquire();
+            Connection connection2 = connectionPool.acquire(true);
             assertNull(connection2);
->>>>>>> 0ae2fff3
-
-        // Second attempt also returns null because we delayed idleCreated() above.
-        Connection connection2 = connectionPool.acquire();
-        assertNull(connection2);
-
-        latch.countDown();
-
-        // There must be 2 idle connections.
-        Connection connection = pollIdleConnection(connectionPool, 5, TimeUnit.SECONDS);
-        assertNotNull(connection);
-        connection = pollIdleConnection(connectionPool, 5, TimeUnit.SECONDS);
-        assertNotNull(connection);
+
+            latch.countDown();
+
+            // There must be 2 idle connections.
+            Connection connection = pollIdleConnection(connectionPool, 5, TimeUnit.SECONDS);
+            assertNotNull(connection);
+            connection = pollIdleConnection(connectionPool, 5, TimeUnit.SECONDS);
+            assertNotNull(connection);
+        }
     }
 
     @ParameterizedTest
@@ -216,11 +193,7 @@
     {
         start(scenario, new EmptyServerHandler());
 
-<<<<<<< HEAD
-        try (HttpDestination destination = new DuplexHttpDestination(client, new Origin("http", "localhost", connector.getLocalPort())))
-=======
         try (TestDestination destination = new TestDestination(client, new Origin("http", "localhost", connector.getLocalPort())))
->>>>>>> 0ae2fff3
         {
             destination.start();
             TestDestination.TestConnectionPool connectionPool = (TestDestination.TestConnectionPool)destination.getConnectionPool();
@@ -228,20 +201,22 @@
             // Trigger creation of one connection.
             connectionPool.tryCreate(1);
 
-            Connection connection1 = connectionPool.acquire();
+            Connection connection1 = connectionPool.acquire(true);
             if (connection1 == null)
             {
                 connection1 = peekIdleConnection(connectionPool, 5, TimeUnit.SECONDS);
                 assertNotNull(connection1);
                 // Acquire the connection to make it active.
-                assertSame(connection1, connectionPool.acquire(), "From idle");
+                assertSame(connection1, connectionPool.acquire(true), "From idle");
             }
 
             // There are no exchanges so process() is a no-op.
-            destination.process(connection1);
+            Method process = HttpDestination.class.getDeclaredMethod("process", Connection.class);
+            process.setAccessible(true);
+            process.invoke(destination, connection1);
             destination.release(connection1);
 
-            Connection connection2 = connectionPool.acquire();
+            Connection connection2 = connectionPool.acquire(true);
             assertSame(connection1, connection2, "After release");
         }
     }
@@ -250,15 +225,12 @@
     @ArgumentsSource(ScenarioProvider.class)
     public void testIdleConnectionIdleTimeout(Scenario scenario) throws Exception
     {
-        startServer(scenario, new EmptyServerHandler());
+        start(scenario, new EmptyServerHandler());
+
         long idleTimeout = 1000;
         startClient(scenario, httpClient -> httpClient.setIdleTimeout(idleTimeout));
 
-<<<<<<< HEAD
-        try (HttpDestination destination = new DuplexHttpDestination(client, new Origin("http", "localhost", connector.getLocalPort())))
-=======
         try (TestDestination destination = new TestDestination(client, new Origin("http", "localhost", connector.getLocalPort())))
->>>>>>> 0ae2fff3
         {
             destination.start();
             TestDestination.TestConnectionPool connectionPool = (TestDestination.TestConnectionPool)destination.getConnectionPool();
@@ -266,7 +238,7 @@
             // Trigger creation of one connection.
             connectionPool.tryCreate(1);
 
-            Connection connection1 = connectionPool.acquire();
+            Connection connection1 = connectionPool.acquire(true);
             if (connection1 == null)
             {
                 connection1 = peekIdleConnection(connectionPool, 5, TimeUnit.SECONDS);
@@ -335,7 +307,7 @@
         String host = "localhost";
         int port = connector.getLocalPort();
         Request request = client.newRequest(host, port)
-                .scheme(scenario.getScheme())
+            .scheme(scenario.getScheme())
                 .headers(headers -> headers.put(HttpHeader.CONNECTION, HttpHeaderValue.CLOSE));
         Destination destinationBefore = client.resolveDestination(request);
         ContentResponse response = request.send();
@@ -404,7 +376,7 @@
         return null;
     }
 
-    private static class TestDestination extends HttpDestinationOverHTTP
+    private static class TestDestination extends DuplexHttpDestination
     {
         public TestDestination(HttpClient client, Origin origin)
         {
@@ -419,7 +391,7 @@
 
         public static class TestConnectionPool extends DuplexConnectionPool
         {
-            public TestConnectionPool(Destination destination, int maxConnections, Callback requester)
+            public TestConnectionPool(HttpDestination destination, int maxConnections, Callback requester)
             {
                 super(destination, maxConnections, requester);
             }
