<project xmlns="http://maven.apache.org/POM/4.0.0" xmlns:xsi="http://www.w3.org/2001/XMLSchema-instance" xsi:schemaLocation="http://maven.apache.org/POM/4.0.0 http://maven.apache.org/maven-v4_0_0.xsd">
  <parent>
    <groupId>org.eclipse.jetty.osgi</groupId>
    <artifactId>jetty-osgi-project</artifactId>
    <version>11.0.10-SNAPSHOT</version>
    <relativePath>../pom.xml</relativePath>
  </parent>
  <modelVersion>4.0.0</modelVersion>
  <artifactId>test-jetty-osgi</artifactId>
  <name>Jetty :: OSGi :: Test</name>
  <description>Jetty OSGi Integration test</description>
  <properties>
    <bundle-symbolic-name>${project.groupId}.boot.test.osgi</bundle-symbolic-name>
    <jetty-orbit-url>https://download.eclipse.org/jetty/orbit/</jetty-orbit-url>
    <assembly-directory>target/distribution</assembly-directory>
    <pax.exam.version>4.13.1</pax.exam.version>
    <pax.url.version>2.6.2</pax.url.version>
    <swissbox.version>1.8.3</swissbox.version>
    <tinybundles.version>3.0.0</tinybundles.version>
    <spifly.version>1.3.4</spifly.version>
  </properties>
  <dependencies>
    <!-- Pax Exam Dependencies -->
    <dependency>
      <groupId>org.ops4j.pax.exam</groupId>
      <artifactId>pax-exam</artifactId>
      <version>${pax.exam.version}</version>
      <scope>test</scope>
    </dependency>
    <dependency>
      <groupId>org.ops4j.pax.exam</groupId>
      <artifactId>pax-exam-inject</artifactId>
      <version>${pax.exam.version}</version>
      <scope>test</scope>
    </dependency>
    <!-- Use the forked container so we can pass it system properties eg for alpn -->
    <dependency>
      <groupId>org.ops4j.pax.exam</groupId>
      <artifactId>pax-exam-container-forked</artifactId>
      <version>${pax.exam.version}</version>
      <scope>test</scope>
      <exclusions>
        <exclusion>
          <groupId>biz.aQute.bnd</groupId>
          <artifactId>bndlib</artifactId>
        </exclusion>
        <exclusion>
          <groupId>org.ops4j.pax.tinybundles</groupId>
          <artifactId>tinybundles</artifactId>
        </exclusion>
      </exclusions>
    </dependency>
    <dependency>
      <groupId>org.ops4j.pax.tinybundles</groupId>
      <artifactId>tinybundles</artifactId>
      <version>${tinybundles.version}</version>
    </dependency>
    <dependency>
      <groupId>org.ops4j.pax.swissbox</groupId>
      <artifactId>pax-swissbox-framework</artifactId>
      <version>${swissbox.version}</version>
      <scope>test</scope>
      <exclusions>
        <exclusion>
          <groupId>org.ops4j.base</groupId>
          <artifactId>ops4j-base-monitors</artifactId>
        </exclusion>
      </exclusions>
    </dependency>
    <dependency>
      <groupId>org.ops4j.pax.swissbox</groupId>
      <artifactId>pax-swissbox-tracker</artifactId>
      <version>${swissbox.version}</version>
      <scope>test</scope>
    </dependency>
    <dependency>
      <groupId>org.ops4j.pax.exam</groupId>
      <artifactId>pax-exam-junit4</artifactId>
      <version>${pax.exam.version}</version>
      <scope>test</scope>
    </dependency>
    <dependency>
      <groupId>org.ops4j.pax.exam</groupId>
      <artifactId>pax-exam-link-mvn</artifactId>
      <version>${pax.exam.version}</version>
      <scope>test</scope>
    </dependency>
    <dependency>
      <groupId>org.ops4j.pax.url</groupId>
      <artifactId>pax-url-aether</artifactId>
      <version>${pax.url.version}</version>
      <scope>test</scope>
    </dependency>
    <dependency>
      <groupId>org.ops4j.pax.url</groupId>
      <artifactId>pax-url-wrap</artifactId>
      <version>${pax.url.version}</version>
      <scope>test</scope>
      <exclusions>
        <exclusion>
          <groupId>biz.aQute.bnd</groupId>
          <artifactId>bndlib</artifactId>
        </exclusion>
      </exclusions>
    </dependency>
    <dependency>
      <groupId>biz.aQute.bnd</groupId>
      <artifactId>biz.aQute.bndlib</artifactId>
      <exclusions>
        <exclusion>
          <groupId>org.osgi</groupId>
          <artifactId>org.osgi.core</artifactId>
        </exclusion>
      </exclusions>
    </dependency>
    <dependency>
      <groupId>org.eclipse.platform</groupId>
      <artifactId>org.eclipse.osgi</artifactId>
      <scope>test</scope>
    </dependency>
    <dependency>
      <groupId>org.eclipse.platform</groupId>
      <artifactId>org.eclipse.osgi.services</artifactId>
      <scope>test</scope>
    </dependency>
    <dependency>
      <groupId>org.eclipse.platform</groupId>
      <artifactId>org.eclipse.osgi.util</artifactId>
      <version>${osgi-util-version}</version>
      <scope>test</scope>
    </dependency>
    <dependency>
      <groupId>org.apache.geronimo.specs</groupId>
      <artifactId>geronimo-atinject_1.0_spec</artifactId>
      <version>1.2</version>
      <scope>test</scope>
    </dependency>
    <!-- Jetty OSGi Deps -->
    <dependency>
       <groupId>org.slf4j</groupId>
       <artifactId>slf4j-api</artifactId>
       <scope>test</scope>
     </dependency>
    <dependency>
       <groupId>org.slf4j</groupId>
       <artifactId>slf4j-simple</artifactId>
       <scope>test</scope>
     </dependency>
    <dependency>
      <groupId>org.eclipse.jetty</groupId>
      <artifactId>jetty-slf4j-impl</artifactId>
      <scope>test</scope>
    </dependency>
    <dependency>
      <groupId>org.eclipse.jetty.osgi</groupId>
      <artifactId>jetty-osgi-boot</artifactId>
      <version>${project.version}</version>
      <scope>test</scope>
      <exclusions>
        <exclusion>
          <groupId>org.eclipse.platform</groupId>
          <artifactId>org.eclipse.osgi</artifactId>
        </exclusion>
        <exclusion>
          <groupId>org.eclipse.platform</groupId>
          <artifactId>org.eclipse.osgi.services</artifactId>
        </exclusion>
      </exclusions>
    </dependency>
    <dependency>
      <groupId>org.eclipse.jetty.osgi</groupId>
      <artifactId>jetty-osgi-boot-jsp</artifactId>
      <version>${project.version}</version>
      <scope>test</scope>
      <exclusions>
        <exclusion>
          <groupId>org.eclipse.platform</groupId>
          <artifactId>org.eclipse.osgi</artifactId>
        </exclusion>
        <exclusion>
          <groupId>org.eclipse.platform</groupId>
          <artifactId>org.eclipse.osgi.services</artifactId>
        </exclusion>
      </exclusions>
    </dependency>
    <dependency>
      <groupId>org.eclipse.jetty.osgi</groupId>
      <artifactId>jetty-httpservice</artifactId>
      <version>${project.version}</version>
      <scope>test</scope>
    </dependency>

    <dependency>
      <groupId>org.eclipse.jetty.toolchain</groupId>
      <artifactId>jetty-jakarta-servlet-api</artifactId>
    </dependency>
    <dependency>
      <groupId>jakarta.inject</groupId>
      <artifactId>jakarta.inject-api</artifactId>
      <scope>test</scope>
    </dependency>
    <dependency>
      <groupId>jakarta.transaction</groupId>
      <artifactId>jakarta.transaction-api</artifactId>
      <scope>test</scope>
    </dependency>
    <dependency>
      <groupId>jakarta.interceptor</groupId>
      <artifactId>jakarta.interceptor-api</artifactId>
      <scope>test</scope>
    </dependency>
    <dependency>
      <groupId>jakarta.enterprise</groupId>
      <artifactId>jakarta.enterprise.cdi-api</artifactId>
      <scope>test</scope>
    </dependency>
    <dependency>
      <groupId>jakarta.el</groupId>
      <artifactId>jakarta.el-api</artifactId>
      <scope>test</scope>
    </dependency>
    <dependency>
      <groupId>org.apache.aries.spifly</groupId>
      <artifactId>org.apache.aries.spifly.dynamic.bundle</artifactId>
<<<<<<< HEAD
      <version>${spifly.version}</version>
=======
      <version>1.3.5</version>
>>>>>>> ebd82035
      <scope>test</scope>
      <exclusions>
        <exclusion>
          <groupId>org.apache.felix</groupId>
          <artifactId>org.apache.felix.framework</artifactId>
        </exclusion>
      </exclusions>
    </dependency>
    <dependency>
      <groupId>jakarta.activation</groupId>
      <artifactId>jakarta.activation-api</artifactId>
      <scope>test</scope>
    </dependency>
    <dependency>
      <groupId>org.mortbay.jasper</groupId>
      <artifactId>apache-jsp</artifactId>
    </dependency>
    <dependency>
      <groupId>org.mortbay.jasper</groupId>
      <artifactId>apache-el</artifactId>
    </dependency>
    <dependency>
      <groupId>jakarta.servlet.jsp.jstl</groupId>
      <artifactId>jakarta.servlet.jsp.jstl-api</artifactId>
      <exclusions>
        <exclusion>
          <groupId>jakarta.el</groupId>
          <artifactId>jakarta.el-api</artifactId>
        </exclusion>
      </exclusions>
    </dependency>
    <dependency>
      <groupId>org.glassfish.web</groupId>
      <artifactId>jakarta.servlet.jsp.jstl</artifactId>
   </dependency>
    <!-- Jetty Deps -->
    <dependency>
      <groupId>org.eclipse.jetty</groupId>
      <artifactId>jetty-annotations</artifactId>
      <scope>runtime</scope>
    </dependency>
    <dependency>
      <groupId>org.eclipse.jetty</groupId>
      <artifactId>jetty-webapp</artifactId>
      <scope>runtime</scope>
    </dependency>
    <dependency>
      <groupId>org.eclipse.jetty</groupId>
      <artifactId>jetty-deploy</artifactId>
      <scope>runtime</scope>
    </dependency>
    <dependency>
      <groupId>org.eclipse.jetty</groupId>
      <artifactId>jetty-server</artifactId>
      <scope>runtime</scope>
    </dependency>
    <dependency>
      <groupId>org.eclipse.jetty</groupId>
      <artifactId>jetty-servlet</artifactId>
      <scope>runtime</scope>
    </dependency>
    <dependency>
      <groupId>org.eclipse.jetty</groupId>
      <artifactId>jetty-servlets</artifactId>
      <scope>runtime</scope>
    </dependency>
    <dependency>
      <groupId>org.eclipse.jetty</groupId>
      <artifactId>jetty-security</artifactId>
      <scope>runtime</scope>
    </dependency>
    <dependency>
      <groupId>org.eclipse.jetty</groupId>
      <artifactId>jetty-xml</artifactId>
      <scope>runtime</scope>
    </dependency>
    <dependency>
      <groupId>org.eclipse.jetty</groupId>
      <artifactId>jetty-jmx</artifactId>
      <scope>runtime</scope>
    </dependency>
    <dependency>
      <groupId>org.eclipse.jetty</groupId>
      <artifactId>jetty-util</artifactId>
      <scope>runtime</scope>
    </dependency>
    <dependency>
      <groupId>org.eclipse.jetty</groupId>
      <artifactId>jetty-client</artifactId>
      <scope>runtime</scope>
    </dependency>
    <dependency>
      <groupId>org.eclipse.jetty.websocket</groupId>
      <artifactId>websocket-jetty-api</artifactId>
      <scope>runtime</scope>
    </dependency>
    <dependency>
      <groupId>org.eclipse.jetty.websocket</groupId>
      <artifactId>websocket-jetty-common</artifactId>
      <scope>runtime</scope>
    </dependency>
    <dependency>
      <groupId>org.eclipse.jetty.websocket</groupId>
      <artifactId>websocket-jetty-client</artifactId>
      <scope>runtime</scope>
    </dependency>
    <dependency>
      <groupId>org.eclipse.jetty.websocket</groupId>
      <artifactId>websocket-jakarta-client</artifactId>
      <scope>runtime</scope>
    </dependency>
    <dependency>
      <groupId>org.eclipse.jetty.websocket</groupId>
      <artifactId>websocket-servlet</artifactId>
      <scope>runtime</scope>
    </dependency>
    <dependency>
      <groupId>org.eclipse.jetty.websocket</groupId>
      <artifactId>websocket-jetty-server</artifactId>
      <scope>runtime</scope>
    </dependency>
    <dependency>
      <groupId>org.eclipse.jetty.toolchain</groupId>
      <artifactId>jetty-jakarta-websocket-api</artifactId>
      <scope>runtime</scope>
    </dependency>
    <dependency>
      <groupId>org.eclipse.jetty.websocket</groupId>
      <artifactId>websocket-jakarta-server</artifactId>
      <scope>runtime</scope>
    </dependency>
    <dependency>
      <groupId>org.eclipse.jetty.http2</groupId>
      <artifactId>http2-server</artifactId>
    </dependency>
    <dependency>
      <groupId>org.eclipse.jetty.http2</groupId>
      <artifactId>http2-hpack</artifactId>
    </dependency>
    <dependency>
      <groupId>org.eclipse.jetty.osgi</groupId>
      <artifactId>jetty-osgi-alpn</artifactId>
      <version>${project.version}</version>
      <scope>test</scope>
    </dependency>
    <dependency>
      <groupId>org.eclipse.jetty</groupId>
      <artifactId>jetty-alpn-server</artifactId>
      <version>${project.version}</version>
      <scope>test</scope>
    </dependency>
    <dependency>
      <groupId>org.eclipse.jetty</groupId>
      <artifactId>jetty-plus</artifactId>
      <scope>runtime</scope>
    </dependency>

    <!-- Eclipse OSGi Deps -->
    <dependency>
      <groupId>org.eclipse.jetty.demos</groupId>
      <artifactId>demo-jsp-webapp</artifactId>
      <version>${project.version}</version>
      <classifier>webbundle</classifier>
      <scope>test</scope>
    </dependency>
    <dependency>
      <groupId>org.eclipse.jetty.demos</groupId>
      <artifactId>demo-jetty-webapp</artifactId>
      <version>${project.version}</version>
      <classifier>webbundle</classifier>
      <scope>test</scope>
    </dependency>
    <dependency>
      <groupId>org.eclipse.jetty.demos</groupId>
      <artifactId>demo-spec-webapp</artifactId>
      <version>${project.version}</version>
      <type>war</type>
      <scope>test</scope>
    </dependency>
    <dependency>
      <groupId>org.eclipse.jetty.demos</groupId>
      <artifactId>demo-container-initializer</artifactId>
      <version>${project.version}</version>
      <scope>test</scope>
    </dependency>
    <dependency>
      <groupId>org.eclipse.jetty.osgi</groupId>
      <artifactId>test-jetty-osgi-webapp-resources</artifactId>
      <version>${project.version}</version>
      <type>war</type>
      <scope>test</scope>
    </dependency>
    <dependency>
      <groupId>org.eclipse.jetty.osgi</groupId>
      <artifactId>test-jetty-osgi-fragment</artifactId>
      <version>${project.version}</version>
      <scope>test</scope>
    </dependency>
    <dependency>
      <groupId>org.eclipse.jetty.osgi</groupId>
      <artifactId>test-jetty-osgi-server</artifactId>
      <version>${project.version}</version>
      <scope>test</scope>
    </dependency>
    <dependency>
      <groupId>org.eclipse.jetty.demos</groupId>
      <artifactId>demo-mock-resources</artifactId>
      <version>${project.version}</version>
    </dependency>
    <dependency>
      <groupId>org.eclipse.jetty.osgi</groupId>
      <artifactId>test-jetty-osgi-context</artifactId>
      <version>${project.version}</version>
      <scope>test</scope>
    </dependency>
    <dependency>
      <groupId>org.eclipse.jetty.osgi</groupId>
      <artifactId>test-jetty-osgi-webapp</artifactId>
      <version>${project.version}</version>
      <scope>test</scope>
    </dependency>
    <dependency>
      <groupId>org.eclipse.jetty.toolchain</groupId>
      <artifactId>jetty-test-helper</artifactId>
      <scope>test</scope>
    </dependency>
    <dependency>
      <groupId>org.ow2.asm</groupId>
      <artifactId>asm</artifactId>
      <scope>test</scope>
      <version>${asm.version}</version>
    </dependency>
    <dependency>
      <groupId>org.ow2.asm</groupId>
      <artifactId>asm-commons</artifactId>
      <scope>test</scope>
      <version>${asm.version}</version>
    </dependency>
    <dependency>
      <groupId>org.ow2.asm</groupId>
      <artifactId>asm-tree</artifactId>
      <scope>test</scope>
      <version>${asm.version}</version>
    </dependency>
    <dependency>
      <groupId>org.ow2.asm</groupId>
      <artifactId>asm-analysis</artifactId>
      <scope>test</scope>
      <version>${asm.version}</version>
    </dependency>
    <dependency>
      <groupId>org.ow2.asm</groupId>
      <artifactId>asm-util</artifactId>
      <scope>test</scope>
      <version>${asm.version}</version>
    </dependency>
    <dependency>
      <groupId>org.eclipse.jetty.http2</groupId>
      <artifactId>http2-client</artifactId>
      <version>${project.version}</version>
      <scope>test</scope>
    </dependency>
    <dependency>
      <groupId>org.eclipse.jetty.http2</groupId>
      <artifactId>http2-http-client-transport</artifactId>
      <version>${project.version}</version>
      <scope>test</scope>
    </dependency>
    <dependency>
      <groupId>org.eclipse.jetty</groupId>
      <artifactId>jetty-alpn-conscrypt-server</artifactId>
      <version>${project.version}</version>
      <scope>test</scope>
    </dependency>
    <dependency>
      <groupId>org.eclipse.jetty</groupId>
      <artifactId>jetty-alpn-conscrypt-client</artifactId>
      <version>${project.version}</version>
      <scope>test</scope>
    </dependency>
    <dependency>
      <groupId>org.conscrypt</groupId>
      <artifactId>conscrypt-openjdk-uber</artifactId>
      <version>${conscrypt.version}</version>
      <scope>test</scope>
    </dependency>
    <dependency>
      <groupId>org.eclipse.jetty</groupId>
      <artifactId>jetty-alpn-java-server</artifactId>
      <version>${project.version}</version>
      <scope>test</scope>
    </dependency>
    <dependency>
      <groupId>org.eclipse.jetty</groupId>
      <artifactId>jetty-alpn-java-client</artifactId>
      <version>${project.version}</version>
      <scope>test</scope>
    </dependency>
  </dependencies>
  <build>
    <pluginManagement>
      <plugins>
        <plugin>
          <groupId>org.apache.maven.plugins</groupId>
          <artifactId>maven-javadoc-plugin</artifactId>
          <configuration>
            <!-- No point building javadoc on testing projects -->
            <skip>true</skip>
          </configuration>
        </plugin>
        <plugin>
          <artifactId>maven-surefire-plugin</artifactId>
          <configuration>
            <skipTests>${skipTests}</skipTests>
            <systemPropertyVariables>
              <mavenRepoPath>${settings.localRepository}</mavenRepoPath>
              <settingsFilePath>${env.GLOBAL_MVN_SETTINGS}</settingsFilePath>
            </systemPropertyVariables>
            <argLine>-Dconscrypt-version=${conscrypt.version}</argLine>
          </configuration>
          <!-- paxexam still using junit 4 so we have to force the provider here -->
          <dependencies>
            <dependency>
              <groupId>org.apache.maven.surefire</groupId>
              <artifactId>surefire-junit47</artifactId>
              <version>${maven.surefire.plugin.version}</version>
            </dependency>
          </dependencies>
        </plugin>
        <plugin>
          <groupId>org.apache.servicemix.tooling</groupId>
          <artifactId>depends-maven-plugin</artifactId>
          <executions>
            <execution>
              <id>generate-depends-file</id>
              <goals>
                <goal>generate-depends-file</goal>
              </goals>
            </execution>
          </executions>
        </plugin>
        <!--This plugin's configuration is used to store Eclipse m2e settings only. It has no influence on the Maven build itself.-->
        <plugin>
          <groupId>org.eclipse.m2e</groupId>
          <artifactId>lifecycle-mapping</artifactId>
          <version>1.0.0</version>
          <configuration>
            <lifecycleMappingMetadata>
              <pluginExecutions>
                <pluginExecution>
                  <pluginExecutionFilter>
                    <groupId>org.apache.servicemix.tooling</groupId>
                    <artifactId>depends-maven-plugin</artifactId>
                    <versionRange>[1.2,)</versionRange>
                    <goals>
                      <goal>generate-depends-file</goal>
                    </goals>
                  </pluginExecutionFilter>
                  <action>
                    <ignore />
                  </action>
                </pluginExecution>
              </pluginExecutions>
            </lifecycleMappingMetadata>
          </configuration>
        </plugin>
      </plugins>
    </pluginManagement>
    <plugins>
      <plugin>
        <artifactId>maven-dependency-plugin</artifactId>
        <executions>
          <execution>
            <id>copy</id>
            <phase>process-test-resources</phase>
            <goals>
              <goal>copy-dependencies</goal>
            </goals>
            </execution>
        </executions>
        <configuration>
          <includeArtifactIds>test-jetty-osgi-webapp-resources</includeArtifactIds>
          <outputDirectory>target</outputDirectory>
          <stripVersion>true</stripVersion>
        </configuration>
      </plugin>
      <plugin>
        <groupId>org.apache.servicemix.tooling</groupId>
        <artifactId>depends-maven-plugin</artifactId>
        <executions>
          <execution>
            <id>generate-depends-file</id>
            <goals>
              <goal>generate-depends-file</goal>
            </goals>
          </execution>
        </executions>
      </plugin>
    </plugins>
  </build>
</project><|MERGE_RESOLUTION|>--- conflicted
+++ resolved
@@ -17,7 +17,7 @@
     <pax.url.version>2.6.2</pax.url.version>
     <swissbox.version>1.8.3</swissbox.version>
     <tinybundles.version>3.0.0</tinybundles.version>
-    <spifly.version>1.3.4</spifly.version>
+    <spifly.version>1.3.5</spifly.version>
   </properties>
   <dependencies>
     <!-- Pax Exam Dependencies -->
@@ -222,11 +222,7 @@
     <dependency>
       <groupId>org.apache.aries.spifly</groupId>
       <artifactId>org.apache.aries.spifly.dynamic.bundle</artifactId>
-<<<<<<< HEAD
       <version>${spifly.version}</version>
-=======
-      <version>1.3.5</version>
->>>>>>> ebd82035
       <scope>test</scope>
       <exclusions>
         <exclusion>
